/*
    Copyright (C) 2000 Paul Davis 

    This program is free software; you can redistribute it and/or modify
    it under the terms of the GNU General Public License as published by
    the Free Software Foundation; either version 2 of the License, or
    (at your option) any later version.

    This program is distributed in the hope that it will be useful,
    but WITHOUT ANY WARRANTY; without even the implied warranty of
    MERCHANTABILITY or FITNESS FOR A PARTICULAR PURPOSE.  See the
    GNU General Public License for more details.

    You should have received a copy of the GNU General Public License
    along with this program; if not, write to the Free Software
    Foundation, Inc., 675 Mass Ave, Cambridge, MA 02139, USA.

*/

#include <cstdio>
#include <cstdlib>
#include <string>
#include <climits>
#include <cerrno>
#include <unistd.h>
#include <sys/stat.h>
#include <time.h>

#include <sndfile.h>
#include <samplerate.h>

#include <glibmm.h>

#include <pbd/basename.h>

#include <ardour/ardour.h>
#include <ardour/types.h>
#include <ardour/session.h>
#include <ardour/audio_diskstream.h>
#include <ardour/sndfilesource.h>
#include <ardour/sndfile_helpers.h>
#include <ardour/audioregion.h>
#include <ardour/region_factory.h>
#include <ardour/source_factory.h>


#include "i18n.h"

using namespace ARDOUR;
using namespace PBD;

#define BLOCKSIZE 4096U

class ImportableSource {
   public:
    ImportableSource (SNDFILE* sf, SF_INFO* info) : in (sf), sf_info (info) {}
    virtual ~ImportableSource() {}

    virtual nframes_t read (Sample* buffer, nframes_t nframes) {
	    nframes_t per_channel = nframes / sf_info->channels;
	    per_channel = sf_readf_float (in, buffer, per_channel);
	    return per_channel * sf_info->channels;
    }

    virtual float ratio() const { return 1.0f; }

protected:
       SNDFILE* in;
       SF_INFO* sf_info;
};

class ResampledImportableSource : public ImportableSource {
   public:
    ResampledImportableSource (SNDFILE* sf, SF_INFO* info, nframes_t rate) : ImportableSource (sf, info) {
	    int err;

	    sf_seek (in, 0, SEEK_SET) ;
	    
	    /* Initialize the sample rate converter. */
	    
	    if ((src_state = src_new (SRC_SINC_BEST_QUALITY, sf_info->channels, &err)) == 0) {	
		    error << string_compose(_("Import: src_new() failed : %1"), src_strerror (err)) << endmsg ;
		    throw failed_constructor ();
	    }
	    
	    src_data.end_of_input = 0 ; /* Set this later. */
	    
	    /* Start with zero to force load in while loop. */
	    
	    src_data.input_frames = 0 ;
	    src_data.data_in = input ;
	    
	    src_data.src_ratio = ((float) rate) / sf_info->samplerate ;

    }

    ~ResampledImportableSource () { 
	src_state = src_delete (src_state) ;
    }

    nframes_t read (Sample* buffer, nframes_t nframes);
    
    float ratio() const { return src_data.src_ratio; }

   private:
	float input[BLOCKSIZE];
	SRC_STATE*	src_state;
	SRC_DATA	src_data;
};

int
Session::import_audiofile (import_status& status)
{
	SNDFILE *in;
	vector<boost::shared_ptr<AudioFileSource> > newfiles;
	SourceList sources;
	SF_INFO info;
	float *data = 0;
	Sample **channel_data = 0;
	long nfiles = 0;
	string basepath;
	string sounds_dir;
	nframes_t so_far;
	char buf[PATH_MAX+1];
	int ret = -1;
	vector<string> new_paths;
	struct tm* now;
	ImportableSource* importable = 0;
	const nframes_t nframes = BLOCKSIZE;

	status.new_regions.clear ();

	if ((in = sf_open (status.paths.front().c_str(), SFM_READ, &info)) == 0) {
		error << string_compose(_("Import: cannot open input sound file \"%1\""), status.paths.front()) << endmsg;
		status.done = 1;
		status.cancel = 1;
		return -1;
	}

	if ((nframes_t) info.samplerate != frame_rate()) {
		importable = new ResampledImportableSource (in, &info, frame_rate());
	} else {
		importable = new ImportableSource (in, &info);
	}

	for (int n = 0; n < info.channels; ++n) {
		newfiles.push_back (boost::shared_ptr<AudioFileSource>());
	}

	sounds_dir = discover_best_sound_dir ();
	basepath = PBD::basename_nosuffix (status.paths.front());

	for (int n = 0; n < info.channels; ++n) {

		bool goodfile = false;

		do {
			if (info.channels == 2) {
				if (n == 0) {
					snprintf (buf, sizeof(buf), "%s/%s-L.wav", sounds_dir.c_str(), basepath.c_str());
				} else {
					snprintf (buf, sizeof(buf), "%s/%s-R.wav", sounds_dir.c_str(), basepath.c_str());
				}
			} else if (info.channels > 1) {
				snprintf (buf, sizeof(buf), "%s/%s-c%d.wav", sounds_dir.c_str(), basepath.c_str(), n+1);
			} else {
				snprintf (buf, sizeof(buf), "%s/%s.wav", sounds_dir.c_str(), basepath.c_str());
			}

			if (Glib::file_test (buf, Glib::FILE_TEST_EXISTS)) {

				/* if the file already exists, we must come up with
				 *  a new name for it.  for now we just keep appending
				 *  _ to basepath
				 */
				
				basepath += "_";

			} else {

				goodfile = true;
			}

		} while ( !goodfile);

		try { 
<<<<<<< HEAD
			newfiles[n] = boost::dynamic_pointer_cast<AudioFileSource> (SourceFactory::createWritable (*this, buf, false, frame_rate()));
=======
			newfiles[n] = boost::dynamic_pointer_cast<AudioFileSource> (
				SourceFactory::createWritable (DataType::AUDIO, *this, buf, false, frame_rate()));
>>>>>>> 7f64e5ac
		}

		catch (failed_constructor& err) {
			error << string_compose(_("Session::import_audiofile: cannot open new file source for channel %1"), n+1) << endmsg;
			goto out;
		}

		new_paths.push_back (buf);
		nfiles++;
	}
	
	data = new float[nframes * info.channels];
	channel_data = new Sample * [ info.channels ];
	
	for (int n = 0; n < info.channels; ++n) {
		channel_data[n] = new Sample[nframes];
	}

	so_far = 0;

	status.doing_what = _("converting audio");
	status.progress = 0.0;

	while (!status.cancel) {

		nframes_t nread, nfread;
		long x;
		long chn;
		
		if ((nread = importable->read (data, nframes)) == 0) {
			break;
		}
		nfread = nread / info.channels;

		/* de-interleave */
				
		for (chn = 0; chn < info.channels; ++chn) {

			nframes_t n;
			for (x = chn, n = 0; n < nfread; x += info.channels, ++n) {
				channel_data[chn][n] = (Sample) data[x];
			}
		}

		/* flush to disk */

		for (chn = 0; chn < info.channels; ++chn) {
			newfiles[chn]->write (channel_data[chn], nfread);
		}

		so_far += nread;
		status.progress = so_far / (importable->ratio () * info.frames * info.channels);
	}

	if (status.cancel) {
		goto out;
	}

	if (status.multichan) {
		status.doing_what = _("building region");
	} else {
		status.doing_what = _("building regions");
	}

	status.freeze = true;

	time_t xnow;
	time (&xnow);
	now = localtime (&xnow);

	if (status.multichan) {
		/* all sources are used in a single multichannel region */

		for (int n = 0; n < nfiles && !status.cancel; ++n) {
			/* flush the final length to the header */
			newfiles[n]->update_header(0, *now, xnow);
			sources.push_back(newfiles[n]);
		}

		bool strip_paired_suffixes = (newfiles.size() > 1);

		boost::shared_ptr<AudioRegion> r (boost::dynamic_pointer_cast<AudioRegion> 
						  (RegionFactory::create (sources, 0, 
									  newfiles[0]->length(), 
									  region_name_from_path (basepath, strip_paired_suffixes),
									  0, AudioRegion::Flag (AudioRegion::DefaultFlags | AudioRegion::WholeFile))));
		
		status.new_regions.push_back (r);

	} else {
		for (int n = 0; n < nfiles && !status.cancel; ++n) {

			/* flush the final length to the header */

			newfiles[n]->update_header(0, *now, xnow);

			/* The sources had zero-length when created, which means that the Session
			   did not bother to create whole-file AudioRegions for them. Do it now.

			   Note: leave any trailing paired indicators from the file names as part
			   of the region name.
			*/
		
			status.new_regions.push_back (boost::dynamic_pointer_cast<AudioRegion> 
						      (RegionFactory::create (boost::static_pointer_cast<Source> (newfiles[n]), 0, newfiles[n]->length(), 
									      region_name_from_path (newfiles[n]->name(), false),
									      0, AudioRegion::Flag (AudioRegion::DefaultFlags | AudioRegion::WholeFile | AudioRegion::Import))));
		}
	}
	
	/* save state so that we don't lose these new Sources */

	if (!status.cancel) {
		save_state (_name);
	}

	ret = 0;

  out:

	if (data) {
		delete [] data;
	}
	
	if (channel_data) {
		for (int n = 0; n < info.channels; ++n) {
			delete [] channel_data[n];
		}
		delete [] channel_data;
	}

	if (status.cancel) {
<<<<<<< HEAD

=======
>>>>>>> 7f64e5ac
		status.new_regions.clear ();

		for (vector<string>::iterator i = new_paths.begin(); i != new_paths.end(); ++i) {
			unlink ((*i).c_str());
		}
	}

	if (importable) {
		delete importable;
	}

	sf_close (in);	
	status.done = true;

	return ret;
}

nframes_t 
ResampledImportableSource::read (Sample* output, nframes_t nframes)
{
	int err;

	/* If the input buffer is empty, refill it. */
	
	if (src_data.input_frames == 0) {	

		src_data.input_frames = ImportableSource::read (input, BLOCKSIZE);
<<<<<<< HEAD

		/* The last read will not be a full buffer, so set end_of_input. */

		if ((nframes_t) src_data.input_frames < BLOCKSIZE) {
			src_data.end_of_input = SF_TRUE ;
		}		

=======

		/* The last read will not be a full buffer, so set end_of_input. */

		if ((nframes_t) src_data.input_frames < BLOCKSIZE) {
			src_data.end_of_input = SF_TRUE ;
		}		

>>>>>>> 7f64e5ac
		src_data.input_frames /= sf_info->channels;
		src_data.data_in = input ;
	} 
	
	src_data.data_out = output;

	if (!src_data.end_of_input) {
		src_data.output_frames = nframes / sf_info->channels ;
	} else {
		src_data.output_frames = src_data.input_frames;
	}

	if ((err = src_process (src_state, &src_data))) {
		error << string_compose(_("Import: %1"), src_strerror (err)) << endmsg ;
		return 0 ;
	} 
	
	/* Terminate if at end */
	
	if (src_data.end_of_input && src_data.output_frames_gen == 0) {
		return 0;
	}
	
	src_data.data_in += src_data.input_frames_used * sf_info->channels ;
	src_data.input_frames -= src_data.input_frames_used ;

	return src_data.output_frames_gen * sf_info->channels;
}
<|MERGE_RESOLUTION|>--- conflicted
+++ resolved
@@ -184,12 +184,8 @@
 		} while ( !goodfile);
 
 		try { 
-<<<<<<< HEAD
-			newfiles[n] = boost::dynamic_pointer_cast<AudioFileSource> (SourceFactory::createWritable (*this, buf, false, frame_rate()));
-=======
 			newfiles[n] = boost::dynamic_pointer_cast<AudioFileSource> (
 				SourceFactory::createWritable (DataType::AUDIO, *this, buf, false, frame_rate()));
->>>>>>> 7f64e5ac
 		}
 
 		catch (failed_constructor& err) {
@@ -322,10 +318,6 @@
 	}
 
 	if (status.cancel) {
-<<<<<<< HEAD
-
-=======
->>>>>>> 7f64e5ac
 		status.new_regions.clear ();
 
 		for (vector<string>::iterator i = new_paths.begin(); i != new_paths.end(); ++i) {
@@ -353,7 +345,6 @@
 	if (src_data.input_frames == 0) {	
 
 		src_data.input_frames = ImportableSource::read (input, BLOCKSIZE);
-<<<<<<< HEAD
 
 		/* The last read will not be a full buffer, so set end_of_input. */
 
@@ -361,15 +352,6 @@
 			src_data.end_of_input = SF_TRUE ;
 		}		
 
-=======
-
-		/* The last read will not be a full buffer, so set end_of_input. */
-
-		if ((nframes_t) src_data.input_frames < BLOCKSIZE) {
-			src_data.end_of_input = SF_TRUE ;
-		}		
-
->>>>>>> 7f64e5ac
 		src_data.input_frames /= sf_info->channels;
 		src_data.data_in = input ;
 	} 

--- conflicted
+++ resolved
@@ -3436,39 +3436,6 @@
 	return cnt;
 }
 
-<<<<<<< HEAD
-/** Return the full path (in some session directory) for a new within-session source.
- * \a name must be a session-unique name that does not contain slashes
- *         (e.g. as returned by new_*_source_name)
- */
-string
-Session::new_source_path_from_name (DataType type, const string& name)
-{
-	assert(name.find("/") == string::npos);
-
-	std::string p;
-	if (type == DataType::AUDIO) {
-		if (_custom_audio_source_dir.empty()) {
-			SessionDirectory sdir(get_best_session_directory_for_new_source());
-			p = sdir.sound_path();
-		} else {
-			p = _custom_audio_source_dir;
-		}
-	} else if (type == DataType::MIDI) {
-		if (_custom_midi_source_dir.empty()) {
-			SessionDirectory sdir(get_best_session_directory_for_new_source());
-			p = sdir.midi_path();
-		} else {
-			p = _custom_midi_source_dir;
-		}
-	} else {
-		error << "Unknown source type, unable to create file path" << endmsg;
-		return "";
-	}
-
-	return Glib::build_filename (p, name);
-}
-
 bool
 Session::set_audio_source_dir (std::string dir)
 {
@@ -3480,7 +3447,7 @@
 	if (dir == _custom_audio_source_dir) {
 		return true;
 	}
-	SessionDirectory sdir(get_best_session_directory_for_new_source ());
+	SessionDirectory sdir(get_best_session_directory_for_new_audio ());
 	if (dir == sdir.sound_path() || dir.empty()) {
 		if (_custom_audio_source_dir.empty()) {
 			changed = false;
@@ -3524,7 +3491,7 @@
 		return true;
 	}
 
-	SessionDirectory sdir(get_best_session_directory_for_new_source ());
+	SessionDirectory sdir(session_dirs[0].path);
 	if (dir == sdir.midi_path() || dir.empty()) {
 		if (_custom_midi_source_dir.empty()) {
 			changed = false;
@@ -3557,8 +3524,6 @@
 	return true;
 }
 
-=======
->>>>>>> a1c8e67e
 string
 Session::peak_path (string base) const
 {
@@ -3579,20 +3544,11 @@
 	possible_name[0] = '\0';
 	legalized = legalize_for_path (base);
 
-<<<<<<< HEAD
-	std::vector<string> sdirs;
-	vector<space_and_path>::iterator i;
-
-	for (i = session_dirs.begin(); i != session_dirs.end(); ++i) {
-		SessionDirectory sdir((*i).path);
-		sdirs.push_back(sdir.sound_path());
-	}
+	std::vector<string> sdirs = source_search_path(DataType::AUDIO);
+
 	if (!_custom_audio_source_dir.empty()) {
 		sdirs.push_back(_custom_audio_source_dir);
 	}
-=======
-	std::vector<string> sdirs = source_search_path(DataType::AUDIO);
->>>>>>> a1c8e67e
 
 	// Find a "version" of the base name that doesn't exist in any of the possible directories.
 
@@ -3628,14 +3584,8 @@
 				sstr << 'a' + chan;
 			} 
 
-<<<<<<< HEAD
-			string spath = (*i);
-=======
 			sstr << ext;
-
 			possible_name = sstr.str();
-			const string spath = (*i);
->>>>>>> a1c8e67e
 
 			/* note that we search *without* the extension so that
 			   we don't end up both "Audio 1-1.wav" and "Audio 1-1.caf"
@@ -3643,7 +3593,7 @@
 			   a file format change.
 			*/
 
-			if (matching_unsuffixed_filename_exists_in (spath, possible_name)) {
+			if (matching_unsuffixed_filename_exists_in (*i, possible_name)) {
 				existing++;
 				break;
 			}
@@ -3657,7 +3607,7 @@
 			 * notions of their removability.
 			 */
 
-			string possible_path = Glib::build_filename (spath, possible_name);
+			string possible_path = Glib::build_filename (*i, possible_name);
 
 			if (audio_source_by_path_and_channel (possible_path, chan)) {
 				existing++;
@@ -3685,10 +3635,13 @@
 	 * audio source.
 	 */
 
-	SessionDirectory sdir (get_best_session_directory_for_new_audio());
-
-	std::string s = Glib::build_filename (sdir.sound_path(), possible_name);
-
+	std::string s;
+	if (!_custom_audio_source_dir.empty()) {
+		s = Glib::build_filename (_custom_audio_source_dir, possible_name);
+	} else {
+		SessionDirectory sdir(get_best_session_directory_for_new_audio ());
+		s = Glib::build_filename (sdir.sound_path(), possible_name);
+	}
 	return s;
 }
 
@@ -3706,20 +3659,8 @@
 	buf[0] = '\0';
 	legalized = legalize_for_path (base);
 
-	std::vector<string> sdirs;
-	vector<space_and_path>::iterator i;
-
-	for (i = session_dirs.begin(); i != session_dirs.end(); ++i) {
-		SessionDirectory sdir((*i).path);
-		sdirs.push_back(sdir.midi_path());
-	}
-	if (!_custom_midi_source_dir.empty()) {
-		sdirs.push_back(_custom_midi_source_dir);
-	}
-
 	// Find a "version" of the file name that doesn't exist in any of the possible directories.
 	std::vector<string> sdirs = source_search_path(DataType::MIDI);
-
 	/* - the main session folder is the first in the vector.
 	 * - after checking all locations for file-name uniqueness,
 	 *   we keep the one from the last iteration as new file name
@@ -3730,25 +3671,18 @@
 	 */
 	std::reverse(sdirs.begin(), sdirs.end());
 
+	if (!_custom_midi_source_dir.empty()) {
+		sdirs.push_back(_custom_midi_source_dir);
+	}
+
 	for (cnt = 1; cnt <= limit; ++cnt) {
 
 		uint32_t existing = 0;
 		
 		for (vector<string>::const_iterator i = sdirs.begin(); i != sdirs.end(); ++i) {
-
-<<<<<<< HEAD
-		for (vector<string>::const_iterator i = sdirs.begin(); i != sdirs.end(); ++i) {
-
 			snprintf (buf, sizeof(buf), "%s-%u.mid", legalized.c_str(), cnt);
 			possible_name = buf;
-
-			std::string possible_path = Glib::build_filename (*i, possible_name);
-=======
-			snprintf (buf, sizeof(buf), "%s-%u.mid", legalized.c_str(), cnt);
-			possible_name = buf;
-
 			possible_path = Glib::build_filename (*i, possible_name);
->>>>>>> a1c8e67e
 			
 			if (Glib::file_test (possible_path, Glib::FILE_TEST_EXISTS)) {
 				existing++;
@@ -4355,11 +4289,6 @@
 	framepos_t to_do;
 	framepos_t latency_skip;
 	BufferSet buffers;
-<<<<<<< HEAD
-	SessionDirectory sdir(get_best_session_directory_for_new_source ()); // XXX use _custom_audio_source_dir ??
-	const string sound_dir = sdir.sound_path();
-=======
->>>>>>> a1c8e67e
 	framepos_t len = end - start;
 	bool need_block_size_reset = false;
 	ChanCount const max_proc = track.max_processor_streams ();

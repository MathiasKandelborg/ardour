/*
    Copyright (C) 2003 Paul Davis 

    This program is free software; you can redistribute it and/or modify
    it under the terms of the GNU General Public License as published by
    the Free Software Foundation; either version 2 of the License, or
    (at your option) any later version.

    This program is distributed in the hope that it will be useful,
    but WITHOUT ANY WARRANTY; without even the implied warranty of
    MERCHANTABILITY or FITNESS FOR A PARTICULAR PURPOSE.  See the
    GNU General Public License for more details.

    You should have received a copy of the GNU General Public License
    along with this program; if not, write to the Free Software
    Foundation, Inc., 675 Mass Ave, Cambridge, MA 02139, USA.

*/

#ifndef __ardour_audio_playlist_h__
#define __ardour_audio_playlist_h__

#include <vector>
#include <list>

#include <ardour/ardour.h>
#include <ardour/playlist.h>

namespace ARDOUR  {

class Session;
class Region;
class AudioRegion;
class Source;

class AudioPlaylist : public ARDOUR::Playlist
{
  public:
	typedef std::list<boost::shared_ptr<Crossfade> > Crossfades;
	
   public:
	AudioPlaylist (Session&, const XMLNode&, bool hidden = false);
	AudioPlaylist (Session&, string name, bool hidden = false);
	AudioPlaylist (boost::shared_ptr<const AudioPlaylist>, string name, bool hidden = false);
	AudioPlaylist (boost::shared_ptr<const AudioPlaylist>, nframes_t start, nframes_t cnt, string name, bool hidden = false);
<<<<<<< HEAD

       ~AudioPlaylist (); /* public should use unref() */

=======

	~AudioPlaylist ();

>>>>>>> 7f64e5ac
	void clear (bool with_signals=true);

        nframes_t read (Sample *dst, Sample *mixdown, float *gain_buffer, nframes_t start, nframes_t cnt, uint32_t chan_n=0);

	int set_state (const XMLNode&);

	sigc::signal<void,boost::shared_ptr<Crossfade> > NewCrossfade; 

	template<class T> void foreach_crossfade (T *t, void (T::*func)(boost::shared_ptr<Crossfade>));
	void crossfades_at (nframes_t frame, Crossfades&);

	bool destroy_region (boost::shared_ptr<Region>);

    protected:

	/* playlist "callbacks" */
	void notify_crossfade_added (boost::shared_ptr<Crossfade>);
	void flush_notifications ();

	void finalize_split_region (boost::shared_ptr<Region> orig, boost::shared_ptr<Region> left, boost::shared_ptr<Region> right);
	
        void refresh_dependents (boost::shared_ptr<Region> region);
        void check_dependents (boost::shared_ptr<Region> region, bool norefresh);
        void remove_dependents (boost::shared_ptr<Region> region);

    private:
       Crossfades      _crossfades;
       Crossfades      _pending_xfade_adds;

       void crossfade_invalidated (boost::shared_ptr<Crossfade>);
       XMLNode& state (bool full_state);
       void dump () const;

       bool region_changed (Change, boost::shared_ptr<Region>);
       void crossfade_changed (Change);
       void add_crossfade (boost::shared_ptr<Crossfade>);

       void source_offset_changed (boost::shared_ptr<AudioRegion> region);
};

} /* namespace ARDOUR */

#endif	/* __ardour_audio_playlist_h__ */

<|MERGE_RESOLUTION|>--- conflicted
+++ resolved
@@ -43,15 +43,9 @@
 	AudioPlaylist (Session&, string name, bool hidden = false);
 	AudioPlaylist (boost::shared_ptr<const AudioPlaylist>, string name, bool hidden = false);
 	AudioPlaylist (boost::shared_ptr<const AudioPlaylist>, nframes_t start, nframes_t cnt, string name, bool hidden = false);
-<<<<<<< HEAD
-
-       ~AudioPlaylist (); /* public should use unref() */
-
-=======
 
 	~AudioPlaylist ();
 
->>>>>>> 7f64e5ac
 	void clear (bool with_signals=true);
 
         nframes_t read (Sample *dst, Sample *mixdown, float *gain_buffer, nframes_t start, nframes_t cnt, uint32_t chan_n=0);

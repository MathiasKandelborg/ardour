--- conflicted
+++ resolved
@@ -235,8 +235,6 @@
 
 } /* namespace ARDOUR */
 
-<<<<<<< HEAD
-=======
 /* access from C objects */
 
 extern "C" {
@@ -245,5 +243,4 @@
 	LIBARDOUR_API uint32_t sourcefile_length_from_c (void *arg, double);
 }
 
->>>>>>> c16551c8
 #endif /* __ardour_audio_region_h__ */
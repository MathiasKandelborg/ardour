--- conflicted
+++ resolved
@@ -40,10 +40,6 @@
 Session::click (nframes_t start, nframes_t nframes, nframes_t offset)
 {
 	TempoMap::BBTPointList *points;
-<<<<<<< HEAD
-	nframes_t end;
-=======
->>>>>>> 7f64e5ac
 	Sample *buf;
 
 	if (_click_io == 0) {
@@ -67,32 +63,28 @@
 		goto run_clicks;
 	}
 
-	if (!points->empty()) {
-
-		for (TempoMap::BBTPointList::iterator i = points->begin(); i != points->end(); ++i) {
-			switch ((*i).type) {
-			case TempoMap::Beat:
-				if (click_emphasis_data == 0 || (click_emphasis_data && (*i).beat != 1)) {
-					clicks.push_back (new Click ((*i).frame, click_length, click_data));
-				}
-				break;
-				
-			case TempoMap::Bar:
-				if (click_emphasis_data) {
-					clicks.push_back (new Click ((*i).frame, click_emphasis_length, click_emphasis_data));
-				} 
-				break;
-			}
-		}
-	}
-	
-<<<<<<< HEAD
-	delete points;
-	
-=======
->>>>>>> 7f64e5ac
+	if (points->empty()) {
+		delete points;
+		goto run_clicks;
+	}
+
+	for (TempoMap::BBTPointList::iterator i = points->begin(); i != points->end(); ++i) {
+		switch ((*i).type) {
+		case TempoMap::Beat:
+			if (click_emphasis_data == 0 || (click_emphasis_data && (*i).beat != 1)) {
+				clicks.push_back (new Click ((*i).frame, click_length, click_data));
+			}
+			break;
+
+		case TempoMap::Bar:
+			if (click_emphasis_data) {
+				clicks.push_back (new Click ((*i).frame, click_emphasis_length, click_emphasis_data));
+			} 
+			break;
+		}
+	}
+	
   run_clicks:
-	
 	memset (buf, 0, sizeof (Sample) * nframes);
 
 	for (list<Click*>::iterator i = clicks.begin(); i != clicks.end(); ) {

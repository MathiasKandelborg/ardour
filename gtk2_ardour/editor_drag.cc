/*
    Copyright (C) 2009 Paul Davis

    This program is free software; you can redistribute it and/or modify
    it under the terms of the GNU General Public License as published by
    the Free Software Foundation; either version 2 of the License, or
    (at your option) any later version.

    This program is distributed in the hope that it will be useful,
    but WITHOUT ANY WARRANTY; without even the implied warranty of
    MERCHANTABILITY or FITNESS FOR A PARTICULAR PURPOSE.  See the
    GNU General Public License for more details.

    You should have received a copy of the GNU General Public License
    along with this program; if not, write to the Free Software
    Foundation, Inc., 675 Mass Ave, Cambridge, MA 02139, USA.

*/

#ifdef WAF_BUILD
#include "gtk2ardour-config.h"
#endif

#include <stdint.h>
#include <algorithm>

#include "pbd/memento_command.h"
#include "pbd/basename.h"
#include "pbd/stateful_diff_command.h"

#include "gtkmm2ext/utils.h"

#include "ardour/audioengine.h"
#include "ardour/audioregion.h"
#include "ardour/dB.h"
#include "ardour/midi_region.h"
#include "ardour/operations.h"
#include "ardour/region_factory.h"
#include "ardour/session.h"

#include "editor.h"
#include "i18n.h"
#include "keyboard.h"
#include "audio_region_view.h"
#include "midi_region_view.h"
#include "ardour_ui.h"
#include "gui_thread.h"
#include "control_point.h"
#include "utils.h"
#include "region_gain_line.h"
#include "editor_drag.h"
#include "audio_time_axis.h"
#include "midi_time_axis.h"
#include "selection.h"
#include "midi_selection.h"
#include "automation_time_axis.h"
#include "debug.h"
#include "editor_cursors.h"
#include "mouse_cursors.h"
#include "note_base.h"
#include "patch_change.h"
#include "verbose_cursor.h"

using namespace std;
using namespace ARDOUR;
using namespace PBD;
using namespace Gtk;
using namespace Gtkmm2ext;
using namespace Editing;
using namespace ArdourCanvas;

using Gtkmm2ext::Keyboard;

double ControlPointDrag::_zero_gain_fraction = -1.0;

DragManager::DragManager (Editor* e)
	: _editor (e)
	, _ending (false)
	, _current_pointer_frame (0)
{
}

DragManager::~DragManager ()
{
	abort ();
}

/** Call abort for each active drag */
void
DragManager::abort ()
{
	_ending = true;

	for (list<Drag*>::const_iterator i = _drags.begin(); i != _drags.end(); ++i) {
		(*i)->abort ();
		delete *i;
	}

	if (!_drags.empty ()) {
		_editor->set_follow_playhead (_old_follow_playhead, false);
	}

	_drags.clear ();

	_ending = false;
}

void
DragManager::add (Drag* d)
{
	d->set_manager (this);
	_drags.push_back (d);
}

void
DragManager::set (Drag* d, GdkEvent* e, Gdk::Cursor* c)
{
	d->set_manager (this);
	_drags.push_back (d);
	start_grab (e, c);
}

void
DragManager::start_grab (GdkEvent* e, Gdk::Cursor* c)
{
	/* Prevent follow playhead during the drag to be nice to the user */
	_old_follow_playhead = _editor->follow_playhead ();
	_editor->set_follow_playhead (false);

	_current_pointer_frame = _editor->canvas_event_frame (e, &_current_pointer_x, &_current_pointer_y);

	for (list<Drag*>::const_iterator i = _drags.begin(); i != _drags.end(); ++i) {
		(*i)->start_grab (e, c);
	}
}

/** Call end_grab for each active drag.
 *  @return true if any drag reported movement having occurred.
 */
bool
DragManager::end_grab (GdkEvent* e)
{
	_ending = true;

	bool r = false;
	for (list<Drag*>::iterator i = _drags.begin(); i != _drags.end(); ++i) {
		bool const t = (*i)->end_grab (e);
		if (t) {
			r = true;
		}
		delete *i;
	}

	_drags.clear ();

	_ending = false;

	_editor->set_follow_playhead (_old_follow_playhead, false);

	return r;
}

void
DragManager::mark_double_click ()
{
	for (list<Drag*>::const_iterator i = _drags.begin(); i != _drags.end(); ++i) {
		(*i)->set_double_click (true);
	}
}

bool
DragManager::motion_handler (GdkEvent* e, bool from_autoscroll)
{
	bool r = false;

	_current_pointer_frame = _editor->canvas_event_frame (e, &_current_pointer_x, &_current_pointer_y);

	for (list<Drag*>::iterator i = _drags.begin(); i != _drags.end(); ++i) {
		bool const t = (*i)->motion_handler (e, from_autoscroll);
		if (t) {
			r = true;
		}

	}

	return r;
}

bool
DragManager::window_motion_handler (GdkEvent* e, bool from_autoscroll)
{
	bool r = false;

	_current_pointer_frame = _editor->window_event_frame (e, &_current_pointer_x, &_current_pointer_y);

	for (list<Drag*>::iterator i = _drags.begin(); i != _drags.end(); ++i) {
		bool const t = (*i)->motion_handler (e, from_autoscroll);
		if (t) {
			r = true;
		}

	}

	return r;
}

bool
DragManager::have_item (ArdourCanvas::Item* i) const
{
	list<Drag*>::const_iterator j = _drags.begin ();
	while (j != _drags.end() && (*j)->item () != i) {
		++j;
	}

	return j != _drags.end ();
}

Drag::Drag (Editor* e, ArdourCanvas::Item* i)
	: _editor (e)
	, _item (i)
	, _pointer_frame_offset (0)
	, _move_threshold_passed (false)
	, _was_double_click (false)
	, _raw_grab_frame (0)
	, _grab_frame (0)
	, _last_pointer_frame (0)
{

}

void
Drag::swap_grab (ArdourCanvas::Item* new_item, Gdk::Cursor* cursor, uint32_t /*time*/)
{
	_item->ungrab ();
	_item = new_item;

	if (cursor == 0) {
		_item->grab ();
	} else {
		_item->grab ();
	}
}

void
Drag::start_grab (GdkEvent* event, Gdk::Cursor *cursor)
{
	// if dragging with button2, the motion is x constrained, with Alt-button2 it is y constrained

	if (Keyboard::is_button2_event (&event->button)) {
		if (Keyboard::modifier_state_equals (event->button.state, Keyboard::SecondaryModifier)) {
			_y_constrained = true;
			_x_constrained = false;
		} else {
			_y_constrained = false;
			_x_constrained = true;
		}
	} else {
		_x_constrained = false;
		_y_constrained = false;
	}

	_raw_grab_frame = _editor->canvas_event_frame (event, &_grab_x, &_grab_y);
	setup_pointer_frame_offset ();
	_grab_frame = adjusted_frame (_raw_grab_frame, event);
	_last_pointer_frame = _grab_frame;
	_last_pointer_x = _grab_x;
	_last_pointer_y = _grab_y;

	if (cursor == 0) {
		_item->grab ();
			     
	} else {
		/* CAIROCANVAS need a variant here that passes *cursor */
		_item->grab ();

	}

	if (_editor->session() && _editor->session()->transport_rolling()) {
		_was_rolling = true;
	} else {
		_was_rolling = false;
	}

	switch (_editor->snap_type()) {
	case SnapToRegionStart:
	case SnapToRegionEnd:
	case SnapToRegionSync:
	case SnapToRegionBoundary:
		_editor->build_region_boundary_cache ();
		break;
	default:
		break;
	}
}

/** Call to end a drag `successfully'.  Ungrabs item and calls
 *  subclass' finished() method.
 *
 *  @param event GDK event, or 0.
 *  @return true if some movement occurred, otherwise false.
 */
bool
Drag::end_grab (GdkEvent* event)
{
	_editor->stop_canvas_autoscroll ();

	_item->ungrab ();

	finished (event, _move_threshold_passed);

	_editor->verbose_cursor()->hide ();

	return _move_threshold_passed;
}

framepos_t
Drag::adjusted_frame (framepos_t f, GdkEvent const * event, bool snap) const
{
	framepos_t pos = 0;

	if (f > _pointer_frame_offset) {
		pos = f - _pointer_frame_offset;
	}

	if (snap) {
		_editor->snap_to_with_modifier (pos, event);
	}

	return pos;
}

framepos_t
Drag::adjusted_current_frame (GdkEvent const * event, bool snap) const
{
	return adjusted_frame (_drags->current_pointer_frame (), event, snap);
}

bool
Drag::motion_handler (GdkEvent* event, bool from_autoscroll)
{
	/* check to see if we have moved in any way that matters since the last motion event */
	if (_move_threshold_passed &&
	    (!x_movement_matters() || _last_pointer_frame == adjusted_current_frame (event)) &&
	    (!y_movement_matters() || _last_pointer_y == _drags->current_pointer_y ()) ) {
		return false;
	}

	pair<framecnt_t, int> const threshold = move_threshold ();

	bool const old_move_threshold_passed = _move_threshold_passed;

	if (!from_autoscroll && !_move_threshold_passed) {

		bool const xp = (::llabs (_drags->current_pointer_frame () - _raw_grab_frame) >= threshold.first);
		bool const yp = (::fabs ((_drags->current_pointer_y () - _grab_y)) >= threshold.second);

		_move_threshold_passed = ((xp && x_movement_matters()) || (yp && y_movement_matters()));
	}

	if (active (_editor->mouse_mode) && _move_threshold_passed) {

		if (event->motion.state & Gdk::BUTTON1_MASK || event->motion.state & Gdk::BUTTON2_MASK) {
			if (!from_autoscroll) {
				bool const moving_left = _drags->current_pointer_x() < _last_pointer_x;
				bool const moving_up = _drags->current_pointer_y() < _last_pointer_y;
				_editor->maybe_autoscroll (true, allow_vertical_autoscroll (), moving_left, moving_up);
			}

			motion (event, _move_threshold_passed != old_move_threshold_passed);

			_last_pointer_x = _drags->current_pointer_x ();
			_last_pointer_y = _drags->current_pointer_y ();
			_last_pointer_frame = adjusted_current_frame (event);

			return true;
		}
	}
	return false;
}

/** Call to abort a drag.  Ungrabs item and calls subclass's aborted () */
void
Drag::abort ()
{
	if (_item) {
		_item->ungrab ();
	}

	aborted (_move_threshold_passed);

	_editor->stop_canvas_autoscroll ();
	_editor->verbose_cursor()->hide ();
}

void
Drag::show_verbose_cursor_time (framepos_t frame)
{
	_editor->verbose_cursor()->set_time (
		frame,
		_drags->current_pointer_x() + 10,
		_drags->current_pointer_y() + 10
		);

	_editor->verbose_cursor()->show ();
}

void
Drag::show_verbose_cursor_duration (framepos_t start, framepos_t end, double xoffset)
{
	_editor->verbose_cursor()->show (xoffset);

	_editor->verbose_cursor()->set_duration (
		start, end,
		_drags->current_pointer_x() + 10,
		_drags->current_pointer_y() + 10
		);
}

void
Drag::show_verbose_cursor_text (string const & text)
{
	_editor->verbose_cursor()->show ();

	_editor->verbose_cursor()->set (
		text,
		_drags->current_pointer_x() + 10,
		_drags->current_pointer_y() + 10
		);
}

boost::shared_ptr<Region>
Drag::add_midi_region (MidiTimeAxisView* view)
{
	if (_editor->session()) {
		const TempoMap& map (_editor->session()->tempo_map());
		framecnt_t pos = grab_frame();
		const Meter& m = map.meter_at (pos);
		/* not that the frame rate used here can be affected by pull up/down which
		   might be wrong.
		*/
		framecnt_t len = m.frames_per_bar (map.tempo_at (pos), _editor->session()->frame_rate());
		return view->add_region (grab_frame(), len, true);
	}

	return boost::shared_ptr<Region>();
}

struct EditorOrderTimeAxisViewSorter {
    bool operator() (TimeAxisView* a, TimeAxisView* b) {
	    RouteTimeAxisView* ra = dynamic_cast<RouteTimeAxisView*> (a);
	    RouteTimeAxisView* rb = dynamic_cast<RouteTimeAxisView*> (b);
	    assert (ra && rb);
	    return ra->route()->order_key (EditorSort) < rb->route()->order_key (EditorSort);
    }
};

RegionDrag::RegionDrag (Editor* e, ArdourCanvas::Item* i, RegionView* p, list<RegionView*> const & v)
	: Drag (e, i),
	  _primary (p)
{
	_editor->visible_order_range (&_visible_y_low, &_visible_y_high);

	/* Make a list of tracks to refer to during the drag; we include hidden tracks,
	   as some of the regions we are dragging may be on such tracks.
	*/

	TrackViewList track_views = _editor->track_views;
	track_views.sort (EditorOrderTimeAxisViewSorter ());

	for (TrackViewList::iterator i = track_views.begin(); i != track_views.end(); ++i) {
		_time_axis_views.push_back (*i);
		
		TimeAxisView::Children children_list = (*i)->get_child_list ();
		for (TimeAxisView::Children::iterator j = children_list.begin(); j != children_list.end(); ++j) {
			_time_axis_views.push_back (j->get());
		}
	}

	/* the list of views can be empty at this point if this is a region list-insert drag
	 */

	for (list<RegionView*>::const_iterator i = v.begin(); i != v.end(); ++i) {
		_views.push_back (DraggingView (*i, this));
	}

	RegionView::RegionViewGoingAway.connect (death_connection, invalidator (*this), boost::bind (&RegionDrag::region_going_away, this, _1), gui_context());
}

void
RegionDrag::region_going_away (RegionView* v)
{
	list<DraggingView>::iterator i = _views.begin ();
	while (i != _views.end() && i->view != v) {
		++i;
	}

	if (i != _views.end()) {
		_views.erase (i);
	}
}

/** Given a TimeAxisView, return the index of it into the _time_axis_views vector,
 *  or -1 if it is not found.
 */
int
RegionDrag::find_time_axis_view (TimeAxisView* t) const
{
	int i = 0;
	int const N = _time_axis_views.size ();
	while (i < N && _time_axis_views[i] != t) {
		++i;
	}

	if (i == N) {
		return -1;
	}

	return i;
}

RegionMotionDrag::RegionMotionDrag (Editor* e, ArdourCanvas::Item* i, RegionView* p, list<RegionView*> const & v, bool b)
	: RegionDrag (e, i, p, v)
	, _brushing (b)
	, _total_x_delta (0)
	, _last_pointer_time_axis_view (0)
	, _last_pointer_layer (0)
{
	DEBUG_TRACE (DEBUG::Drags, "New RegionMotionDrag\n");
}

void
RegionMotionDrag::start_grab (GdkEvent* event, Gdk::Cursor* cursor)
{
	Drag::start_grab (event, cursor);

	show_verbose_cursor_time (_last_frame_position);

	pair<TimeAxisView*, double> const tv = _editor->trackview_by_y_position (_drags->current_pointer_y ());
	if (tv.first) {
		_last_pointer_time_axis_view = find_time_axis_view (tv.first);
		_last_pointer_layer = tv.first->layer_display() == Overlaid ? 0 : tv.second;
	}
}

double
RegionMotionDrag::compute_x_delta (GdkEvent const * event, framepos_t* pending_region_position)
{
	/* compute the amount of pointer motion in frames, and where
	   the region would be if we moved it by that much.
	*/
	*pending_region_position = adjusted_current_frame (event);

	framepos_t sync_frame;
	framecnt_t sync_offset;
	int32_t sync_dir;

	sync_offset = _primary->region()->sync_offset (sync_dir);

	/* we don't handle a sync point that lies before zero.
	 */
	if (sync_dir >= 0 || (sync_dir < 0 && *pending_region_position >= sync_offset)) {

		sync_frame = *pending_region_position + (sync_dir*sync_offset);

		_editor->snap_to_with_modifier (sync_frame, event);

		*pending_region_position = _primary->region()->adjust_to_sync (sync_frame);

	} else {
		*pending_region_position = _last_frame_position;
	}

	if (*pending_region_position > max_framepos - _primary->region()->length()) {
		*pending_region_position = _last_frame_position;
	}

	double dx = 0;

	/* in locked edit mode, reverse the usual meaning of _x_constrained */
	bool const x_move_allowed = Config->get_edit_mode() == Lock ? _x_constrained : !_x_constrained;

	if ((*pending_region_position != _last_frame_position) && x_move_allowed) {

		/* x movement since last time (in pixels) */
		dx = (static_cast<double> (*pending_region_position) - _last_frame_position) / _editor->samples_per_pixel;

		/* total x movement */
		framecnt_t total_dx = *pending_region_position;
		if (regions_came_from_canvas()) {
			total_dx = total_dx - grab_frame ();
		}

		/* check that no regions have gone off the start of the session */
		for (list<DraggingView>::const_iterator i = _views.begin(); i != _views.end(); ++i) {
			if ((i->view->region()->position() + total_dx) < 0) {
				dx = 0;
				*pending_region_position = _last_frame_position;
				break;
			}
		}

		_last_frame_position = *pending_region_position;
	}

	return dx;
}

bool
RegionMotionDrag::y_movement_allowed (int delta_track, double delta_layer) const
{
	for (list<DraggingView>::const_iterator i = _views.begin(); i != _views.end(); ++i) {
		int const n = i->time_axis_view + delta_track;
		if (n < 0 || n >= int (_time_axis_views.size())) {
			/* off the top or bottom track */
			return false;
		}

		RouteTimeAxisView const * to = dynamic_cast<RouteTimeAxisView const *> (_time_axis_views[n]);
		if (to == 0 || !to->is_track() || to->track()->data_type() != i->view->region()->data_type()) {
			/* not a track, or the wrong type */
			return false;
		}

		double const l = i->layer + delta_layer;

		/* Note that we allow layer to be up to 0.5 below zero, as this is used by `Expanded'
		   mode to allow the user to place a region below another on layer 0.
		*/
		if (delta_track == 0 && (l < -0.5 || l >= int (to->view()->layers()))) {
			/* Off the top or bottom layer; note that we only refuse if the track hasn't changed.
			   If it has, the layers will be munged later anyway, so it's ok.
			*/
			return false;
		}
	}

	/* all regions being dragged are ok with this change */
	return true;
}

void
RegionMotionDrag::motion (GdkEvent* event, bool first_move)
{
	assert (!_views.empty ());

	/* Find the TimeAxisView that the pointer is now over */
	pair<TimeAxisView*, double> const tv = _editor->trackview_by_y_position (_drags->current_pointer_y ());

	/* Bail early if we're not over a track */
	RouteTimeAxisView* rtv = dynamic_cast<RouteTimeAxisView*> (tv.first);

	if (!rtv || !rtv->is_track()) {
		_editor->verbose_cursor()->hide ();
		return;
	}

	if (first_move && tv.first->view()->layer_display() == Stacked) {
		tv.first->view()->set_layer_display (Expanded);
	}

	/* Note: time axis views in this method are often expressed as an index into the _time_axis_views vector */

	/* Here's the current pointer position in terms of time axis view and layer */
	int const current_pointer_time_axis_view = find_time_axis_view (tv.first);
	double const current_pointer_layer = tv.first->layer_display() == Overlaid ? 0 : tv.second;

	/* Work out the change in x */
	framepos_t pending_region_position;
	double const x_delta = compute_x_delta (event, &pending_region_position);

	/* Work out the change in y */

	int delta_time_axis_view = current_pointer_time_axis_view - _last_pointer_time_axis_view;
	double delta_layer = current_pointer_layer - _last_pointer_layer;

	if (!y_movement_allowed (delta_time_axis_view, delta_layer)) {
		/* this y movement is not allowed, so do no y movement this time */
		delta_time_axis_view = 0;
		delta_layer = 0;
	}

	if (x_delta == 0 && delta_time_axis_view == 0 && delta_layer == 0 && !first_move) {
		/* haven't reached next snap point, and we're not switching
		   trackviews nor layers. nothing to do.
		*/
		return;
	}

	pair<set<boost::shared_ptr<Playlist> >::iterator,bool> insert_result;

	for (list<DraggingView>::iterator i = _views.begin(); i != _views.end(); ++i) {

		RegionView* rv = i->view;

		if (rv->region()->locked() || rv->region()->video_locked()) {
			continue;
		}

		if (first_move) {

			rv->drag_start (); 

			/* Reparent to a non scrolling group so that we can keep the
			   region selection above all time axis views.
			   Reparenting means that we will have to move the region view
			   within its new parent, as the two parent groups have different coordinates.
			*/

			ArdourCanvas::Group* rvg = rv->get_canvas_group();
			Duple rv_canvas_offset = rvg->item_to_canvas (Duple (0,0));

			rv->get_canvas_group()->reparent (_editor->_region_motion_group);

			rv->fake_set_opaque (true);
			rvg->set_position (rv_canvas_offset);
		}

		/* If we have moved tracks, we'll fudge the layer delta so that the
		   region gets moved back onto layer 0 on its new track; this avoids
		   confusion when dragging regions from non-zero layers onto different
		   tracks.
		*/
		double this_delta_layer = delta_layer;
		if (delta_time_axis_view != 0) {
			this_delta_layer = - i->layer;
		}

		/* The TimeAxisView that this region is now on */
		TimeAxisView* tv = _time_axis_views[i->time_axis_view + delta_time_axis_view];

		/* Ensure it is moved from stacked -> expanded if appropriate */
		if (tv->view()->layer_display() == Stacked) {
			tv->view()->set_layer_display (Expanded);
		}
		
		/* We're only allowed to go -ve in layer on Expanded views */
		if (tv->view()->layer_display() != Expanded && (i->layer + this_delta_layer) < 0) {
			this_delta_layer = - i->layer;
		}
		
		/* Set height */
		rv->set_height (tv->view()->child_height ());
		
		/* Update show/hidden status as the region view may have come from a hidden track,
		   or have moved to one.
		*/
		if (tv->hidden ()) {
			rv->get_canvas_group()->hide ();
		} else {
			rv->get_canvas_group()->show ();
		}

		/* Update the DraggingView */
		i->time_axis_view += delta_time_axis_view;
		i->layer += this_delta_layer;

		if (_brushing) {
			_editor->mouse_brush_insert_region (rv, pending_region_position);
		} else {
			double x = 0;
			double y = 0;

			/* Get the y coordinate of the top of the track that this region is now on */
			tv->canvas_display()->item_to_canvas (x, y);

			/* And adjust for the layer that it should be on */
			StreamView* cv = tv->view ();
			switch (cv->layer_display ()) {
			case Overlaid:
				break;
			case Stacked:
				y += (cv->layers() - i->layer - 1) * cv->child_height ();
				break;
			case Expanded:
				y += (cv->layers() - i->layer - 0.5) * 2 * cv->child_height ();
				break;
			}

			/* Now move the region view */
			rv->move (x_delta, y - rv->get_canvas_group()->position().y);
		}

	} /* foreach region */

	_total_x_delta += x_delta;

	if (x_delta != 0 && !_brushing) {
		show_verbose_cursor_time (_last_frame_position);
	}

	_last_pointer_time_axis_view += delta_time_axis_view;
	_last_pointer_layer += delta_layer;
}

void
RegionMoveDrag::motion (GdkEvent* event, bool first_move)
{
	if (_copy && first_move) {

		/* duplicate the regionview(s) and region(s) */

		list<DraggingView> new_regionviews;

		for (list<DraggingView>::const_iterator i = _views.begin(); i != _views.end(); ++i) {

			RegionView* rv = i->view;
			AudioRegionView* arv = dynamic_cast<AudioRegionView*>(rv);
			MidiRegionView* mrv = dynamic_cast<MidiRegionView*>(rv);

			const boost::shared_ptr<const Region> original = rv->region();
			boost::shared_ptr<Region> region_copy = RegionFactory::create (original, true);
			region_copy->set_position (original->position());

			RegionView* nrv;
			if (arv) {
				boost::shared_ptr<AudioRegion> audioregion_copy
				= boost::dynamic_pointer_cast<AudioRegion>(region_copy);

				nrv = new AudioRegionView (*arv, audioregion_copy);
			} else if (mrv) {
				boost::shared_ptr<MidiRegion> midiregion_copy
					= boost::dynamic_pointer_cast<MidiRegion>(region_copy);
				nrv = new MidiRegionView (*mrv, midiregion_copy);
			} else {
				continue;
			}

			nrv->get_canvas_group()->show ();
			new_regionviews.push_back (DraggingView (nrv, this));

			/* swap _primary to the copy */

			if (rv == _primary) {
				_primary = nrv;
			}

			/* ..and deselect the one we copied */

			rv->set_selected (false);
		}

		if (!new_regionviews.empty()) {

			/* reflect the fact that we are dragging the copies */

			_views = new_regionviews;

			swap_grab (new_regionviews.front().view->get_canvas_group (), 0, event ? event->motion.time : 0);
		}
	}

	RegionMotionDrag::motion (event, first_move);
}

void
RegionMotionDrag::finished (GdkEvent *, bool)
{
	for (vector<TimeAxisView*>::iterator i = _time_axis_views.begin(); i != _time_axis_views.end(); ++i) {
		if (!(*i)->view()) {
			continue;
		}

		if ((*i)->view()->layer_display() == Expanded) {
			(*i)->view()->set_layer_display (Stacked);
		}
	}
}

void
RegionMoveDrag::finished (GdkEvent* ev, bool movement_occurred)
{
	RegionMotionDrag::finished (ev, movement_occurred);
	
	if (!movement_occurred) {
		/* just a click */
		return;
	}

	/* reverse this here so that we have the correct logic to finalize
	   the drag.
	*/

	if (Config->get_edit_mode() == Lock) {
		_x_constrained = !_x_constrained;
	}

	assert (!_views.empty ());

	/* We might have hidden region views so that they weren't visible during the drag
	   (when they have been reparented).  Now everything can be shown again, as region
	   views are back in their track parent groups.
	*/
	for (list<DraggingView>::iterator i = _views.begin(); i != _views.end(); ++i) {
		i->view->get_canvas_group()->show ();
	}
	
	bool const changed_position = (_last_frame_position != _primary->region()->position());
	bool const changed_tracks = (_time_axis_views[_views.front().time_axis_view] != &_views.front().view->get_time_axis_view());
	framecnt_t const drag_delta = _primary->region()->position() - _last_frame_position;
	
	if (_copy) {

		finished_copy (
			changed_position,
			changed_tracks,
			drag_delta
			);

	} else {

		finished_no_copy (
			changed_position,
			changed_tracks,
			drag_delta
			);

	}

	_editor->maybe_locate_with_edit_preroll (_editor->get_selection().regions.start());
}

void
RegionMoveDrag::finished_copy (bool const changed_position, bool const /*changed_tracks*/, framecnt_t const drag_delta)
{
	RegionSelection new_views;
	PlaylistSet modified_playlists;
	list<RegionView*> views_to_delete;

	if (_brushing) {
		/* all changes were made during motion event handlers */

		for (list<DraggingView>::iterator i = _views.begin(); i != _views.end(); ++i) {
			delete i->view;
		}

		_editor->commit_reversible_command ();
		return;
	}

	if (_x_constrained) {
		_editor->begin_reversible_command (Operations::fixed_time_region_copy);
	} else {
		_editor->begin_reversible_command (Operations::region_copy);
	}

	/* insert the regions into their new playlists */
	for (list<DraggingView>::const_iterator i = _views.begin(); i != _views.end(); ++i) {

		if (i->view->region()->locked() || i->view->region()->video_locked()) {
			continue;
		}

		framepos_t where;

		if (changed_position && !_x_constrained) {
			where = i->view->region()->position() - drag_delta;
		} else {
			where = i->view->region()->position();
		}

		RegionView* new_view = insert_region_into_playlist (
			i->view->region(), dynamic_cast<RouteTimeAxisView*> (_time_axis_views[i->time_axis_view]), i->layer, where, modified_playlists
			);

		if (new_view == 0) {
			continue;
		}

		new_views.push_back (new_view);

		/* we don't need the copied RegionView any more */
		views_to_delete.push_back (i->view);
	}

	/* Delete views that are no longer needed; we can't do this directly in the iteration over _views
	   because when views are deleted they are automagically removed from _views, which messes
	   up the iteration.
	*/
	for (list<RegionView*>::iterator i = views_to_delete.begin(); i != views_to_delete.end(); ++i) {
		delete *i;
	}

	/* If we've created new regions either by copying or moving
	   to a new track, we want to replace the old selection with the new ones
	*/

	if (new_views.size() > 0) {
		_editor->selection->set (new_views);
	}

	/* write commands for the accumulated diffs for all our modified playlists */
	add_stateful_diff_commands_for_playlists (modified_playlists);

	_editor->commit_reversible_command ();
}

void
RegionMoveDrag::finished_no_copy (
	bool const changed_position,
	bool const changed_tracks,
	framecnt_t const drag_delta
	)
{
	RegionSelection new_views;
	PlaylistSet modified_playlists;
	PlaylistSet frozen_playlists;
	set<RouteTimeAxisView*> views_to_update;

	if (_brushing) {
		/* all changes were made during motion event handlers */
		_editor->commit_reversible_command ();
		return;
	}

	if (_x_constrained) {
		_editor->begin_reversible_command (_("fixed time region drag"));
	} else {
		_editor->begin_reversible_command (Operations::region_drag);
	}

	for (list<DraggingView>::const_iterator i = _views.begin(); i != _views.end(); ) {

		RegionView* rv = i->view;

		RouteTimeAxisView* const dest_rtv = dynamic_cast<RouteTimeAxisView*> (_time_axis_views[i->time_axis_view]);
		double const dest_layer = i->layer;

		if (rv->region()->locked() || rv->region()->video_locked()) {
			++i;
			continue;
		}

		views_to_update.insert (dest_rtv);

		framepos_t where;

		if (changed_position && !_x_constrained) {
			where = rv->region()->position() - drag_delta;
		} else {
			where = rv->region()->position();
		}

		if (changed_tracks) {

			/* insert into new playlist */

			RegionView* new_view = insert_region_into_playlist (
				RegionFactory::create (rv->region (), true), dest_rtv, dest_layer, where, modified_playlists
				);

			if (new_view == 0) {
				++i;
				continue;
			}

			new_views.push_back (new_view);

			/* remove from old playlist */

			/* the region that used to be in the old playlist is not
			   moved to the new one - we use a copy of it. as a result,
			   any existing editor for the region should no longer be
			   visible.
			*/
			rv->hide_region_editor();
			rv->fake_set_opaque (false);

			remove_region_from_playlist (rv->region(), i->initial_playlist, modified_playlists);

		} else {

			rv->region()->clear_changes ();

			/*
			   motion on the same track. plonk the previously reparented region
			   back to its original canvas group (its streamview).
			   No need to do anything for copies as they are fake regions which will be deleted.
			*/

			rv->get_canvas_group()->reparent (dest_rtv->view()->canvas_item());
			rv->get_canvas_group()->set_y_position (i->initial_y);
			rv->drag_end ();

			/* just change the model */

			boost::shared_ptr<Playlist> playlist = dest_rtv->playlist();

			if (dest_rtv->view()->layer_display() == Stacked || dest_rtv->view()->layer_display() == Expanded) {
				playlist->set_layer (rv->region(), dest_layer);
			}

			/* freeze playlist to avoid lots of relayering in the case of a multi-region drag */

			pair<PlaylistSet::iterator, bool> r = frozen_playlists.insert (playlist);

			if (r.second) {
				playlist->freeze ();
			}

			/* this movement may result in a crossfade being modified, so we need to get undo
			   data from the playlist as well as the region.
			*/

			r = modified_playlists.insert (playlist);
			if (r.second) {
				playlist->clear_changes ();
			}

			rv->region()->set_position (where);

			_editor->session()->add_command (new StatefulDiffCommand (rv->region()));
		}

		if (changed_tracks) {

			/* OK, this is where it gets tricky. If the playlist was being used by >1 tracks, and the region
			   was selected in all of them, then removing it from a playlist will have removed all
			   trace of it from _views (i.e. there were N regions selected, we removed 1,
			   but since its the same playlist for N tracks, all N tracks updated themselves, removed the
			   corresponding regionview, and _views is now empty).

			   This could have invalidated any and all iterators into _views.

			   The heuristic we use here is: if the region selection is empty, break out of the loop
			   here. if the region selection is not empty, then restart the loop because we know that
			   we must have removed at least the region(view) we've just been working on as well as any
			   that we processed on previous iterations.

			   EXCEPT .... if we are doing a copy drag, then _views hasn't been modified and
			   we can just iterate.
			*/


			if (_views.empty()) {
				break;
			} else {
				i = _views.begin();
			}

		} else {
			++i;
		}
	}

	/* If we've created new regions either by copying or moving
	   to a new track, we want to replace the old selection with the new ones
	*/

	if (new_views.size() > 0) {
		_editor->selection->set (new_views);
	}

	for (set<boost::shared_ptr<Playlist> >::iterator p = frozen_playlists.begin(); p != frozen_playlists.end(); ++p) {
		(*p)->thaw();
	}

	/* write commands for the accumulated diffs for all our modified playlists */
	add_stateful_diff_commands_for_playlists (modified_playlists);

	_editor->commit_reversible_command ();

	/* We have futzed with the layering of canvas items on our streamviews.
	   If any region changed layer, this will have resulted in the stream
	   views being asked to set up their region views, and all will be well.
	   If not, we might now have badly-ordered region views.  Ask the StreamViews
	   involved to sort themselves out, just in case.
	*/

	for (set<RouteTimeAxisView*>::iterator i = views_to_update.begin(); i != views_to_update.end(); ++i) {
		(*i)->view()->playlist_layered ((*i)->track ());
	}
}

/** Remove a region from a playlist, clearing the diff history of the playlist first if necessary.
 *  @param region Region to remove.
 *  @param playlist playlist To remove from.
 *  @param modified_playlists The playlist will be added to this if it is not there already; used to ensure
 *  that clear_changes () is only called once per playlist.
 */
void
RegionMoveDrag::remove_region_from_playlist (
	boost::shared_ptr<Region> region,
	boost::shared_ptr<Playlist> playlist,
	PlaylistSet& modified_playlists
	)
{
	pair<set<boost::shared_ptr<Playlist> >::iterator, bool> r = modified_playlists.insert (playlist);

	if (r.second) {
		playlist->clear_changes ();
	}

	playlist->remove_region (region);
}


/** Insert a region into a playlist, handling the recovery of the resulting new RegionView, and
 *  clearing the playlist's diff history first if necessary.
 *  @param region Region to insert.
 *  @param dest_rtv Destination RouteTimeAxisView.
 *  @param dest_layer Destination layer.
 *  @param where Destination position.
 *  @param modified_playlists The playlist will be added to this if it is not there already; used to ensure
 *  that clear_changes () is only called once per playlist.
 *  @return New RegionView, or 0 if no insert was performed.
 */
RegionView *
RegionMoveDrag::insert_region_into_playlist (
	boost::shared_ptr<Region> region,
	RouteTimeAxisView* dest_rtv,
	layer_t dest_layer,
	framecnt_t where,
	PlaylistSet& modified_playlists
	)
{
	boost::shared_ptr<Playlist> dest_playlist = dest_rtv->playlist ();
	if (!dest_playlist) {
		return 0;
	}

	/* arrange to collect the new region view that will be created as a result of our playlist insertion */
	_new_region_view = 0;
	sigc::connection c = dest_rtv->view()->RegionViewAdded.connect (sigc::mem_fun (*this, &RegionMoveDrag::collect_new_region_view));

	/* clear history for the playlist we are about to insert to, provided we haven't already done so */
	pair<PlaylistSet::iterator, bool> r = modified_playlists.insert (dest_playlist);
	if (r.second) {
		dest_playlist->clear_changes ();
	}

	dest_playlist->add_region (region, where);

	if (dest_rtv->view()->layer_display() == Stacked || dest_rtv->view()->layer_display() == Expanded) {
		dest_playlist->set_layer (region, dest_layer);
	}

	c.disconnect ();

	assert (_new_region_view);

	return _new_region_view;
}

void
RegionMoveDrag::collect_new_region_view (RegionView* rv)
{
	_new_region_view = rv;
}

void
RegionMoveDrag::add_stateful_diff_commands_for_playlists (PlaylistSet const & playlists)
{
	for (PlaylistSet::const_iterator i = playlists.begin(); i != playlists.end(); ++i) {
		StatefulDiffCommand* c = new StatefulDiffCommand (*i);
		if (!c->empty()) {
			_editor->session()->add_command (c);
		} else {
			delete c;
		}
	}
}


void
RegionMoveDrag::aborted (bool movement_occurred)
{
	if (_copy) {

		for (list<DraggingView>::const_iterator i = _views.begin(); i != _views.end(); ++i) {
			delete i->view;
		}

		_views.clear ();

	} else {
		RegionMotionDrag::aborted (movement_occurred);
	}
}

void
RegionMotionDrag::aborted (bool)
{
	for (vector<TimeAxisView*>::iterator i = _time_axis_views.begin(); i != _time_axis_views.end(); ++i) {

		StreamView* sview = (*i)->view();

		if (sview) {
			if (sview->layer_display() == Expanded) {
				sview->set_layer_display (Stacked);
			}
		}
	}
	
	for (list<DraggingView>::const_iterator i = _views.begin(); i != _views.end(); ++i) {
		RegionView* rv = i->view;
		TimeAxisView* tv = &(rv->get_time_axis_view ());
		RouteTimeAxisView* rtv = dynamic_cast<RouteTimeAxisView*> (tv);
		assert (rtv);
		rv->get_canvas_group()->reparent (rtv->view()->canvas_item());
		rv->get_canvas_group()->set_y_position (0);
		rv->drag_end ();
		rv->fake_set_opaque (false);
		rv->move (-_total_x_delta, 0);
		rv->set_height (rtv->view()->child_height ());
	}
}

/** @param b true to brush, otherwise false.
 *  @param c true to make copies of the regions being moved, otherwise false.
 */
RegionMoveDrag::RegionMoveDrag (Editor* e, ArdourCanvas::Item* i, RegionView* p, list<RegionView*> const & v, bool b, bool c)
	: RegionMotionDrag (e, i, p, v, b),
	  _copy (c)
{
	DEBUG_TRACE (DEBUG::Drags, "New RegionMoveDrag\n");

	double speed = 1;
	RouteTimeAxisView* rtv = dynamic_cast<RouteTimeAxisView*> (&_primary->get_time_axis_view ());
	if (rtv && rtv->is_track()) {
		speed = rtv->track()->speed ();
	}

	_last_frame_position = static_cast<framepos_t> (_primary->region()->position() / speed);
}

void
RegionMoveDrag::setup_pointer_frame_offset ()
{
	_pointer_frame_offset = raw_grab_frame() - _last_frame_position;
}

RegionInsertDrag::RegionInsertDrag (Editor* e, boost::shared_ptr<Region> r, RouteTimeAxisView* v, framepos_t pos)
	: RegionMotionDrag (e, 0, 0, list<RegionView*> (), false)
{
	DEBUG_TRACE (DEBUG::Drags, "New RegionInsertDrag\n");

	assert ((boost::dynamic_pointer_cast<AudioRegion> (r) && dynamic_cast<AudioTimeAxisView*> (v)) ||
		(boost::dynamic_pointer_cast<MidiRegion> (r) && dynamic_cast<MidiTimeAxisView*> (v)));

	_primary = v->view()->create_region_view (r, false, false);

	_primary->get_canvas_group()->show ();
	_primary->set_position (pos, 0);
	_views.push_back (DraggingView (_primary, this));

	_last_frame_position = pos;

	_item = _primary->get_canvas_group ();
}

void
RegionInsertDrag::finished (GdkEvent *, bool)
{
	RouteTimeAxisView* dest_rtv = dynamic_cast<RouteTimeAxisView*> (_time_axis_views[_views.front().time_axis_view]);

	_primary->get_canvas_group()->reparent (dest_rtv->view()->canvas_item());
	_primary->get_canvas_group()->set_y_position (0);

	boost::shared_ptr<Playlist> playlist = dest_rtv->playlist();

	_editor->begin_reversible_command (Operations::insert_region);
	playlist->clear_changes ();
	playlist->add_region (_primary->region (), _last_frame_position);
	_editor->session()->add_command (new StatefulDiffCommand (playlist));
	_editor->commit_reversible_command ();

	delete _primary;
	_primary = 0;
	_views.clear ();
}

void
RegionInsertDrag::aborted (bool)
{
	delete _primary;
	_primary = 0;
	_views.clear ();
}

RegionSpliceDrag::RegionSpliceDrag (Editor* e, ArdourCanvas::Item* i, RegionView* p, list<RegionView*> const & v)
	: RegionMoveDrag (e, i, p, v, false, false)
{
	DEBUG_TRACE (DEBUG::Drags, "New RegionSpliceDrag\n");
}

struct RegionSelectionByPosition {
    bool operator() (RegionView*a, RegionView* b) {
	    return a->region()->position () < b->region()->position();
    }
};

void
RegionSpliceDrag::motion (GdkEvent* event, bool)
{
	/* Which trackview is this ? */

	pair<TimeAxisView*, double> const tvp = _editor->trackview_by_y_position (_drags->current_pointer_y ());
	RouteTimeAxisView* tv = dynamic_cast<RouteTimeAxisView*> (tvp.first);

	/* The region motion is only processed if the pointer is over
	   an audio track.
	*/

	if (!tv || !tv->is_track()) {
		/* To make sure we hide the verbose canvas cursor when the mouse is
		   not held over and audiotrack.
		*/
		_editor->verbose_cursor()->hide ();
		return;
	}

	int dir;

	if ((_drags->current_pointer_x() - last_pointer_x()) > 0) {
		dir = 1;
	} else {
		dir = -1;
	}

	RegionSelection copy (_editor->selection->regions);

	RegionSelectionByPosition cmp;
	copy.sort (cmp);

	framepos_t const pf = adjusted_current_frame (event);

	for (RegionSelection::iterator i = copy.begin(); i != copy.end(); ++i) {

		RouteTimeAxisView* atv = dynamic_cast<RouteTimeAxisView*> (&(*i)->get_time_axis_view());

		if (!atv) {
			continue;
		}

		boost::shared_ptr<Playlist> playlist;

		if ((playlist = atv->playlist()) == 0) {
			continue;
		}

		if (!playlist->region_is_shuffle_constrained ((*i)->region())) {
			continue;
		}

		if (dir > 0) {
			if (pf < (*i)->region()->last_frame() + 1) {
				continue;
			}
		} else {
			if (pf > (*i)->region()->first_frame()) {
				continue;
			}
		}


		playlist->shuffle ((*i)->region(), dir);
	}
}

void
RegionSpliceDrag::finished (GdkEvent* event, bool movement_occurred)
{
	RegionMoveDrag::finished (event, movement_occurred);
}

void
RegionSpliceDrag::aborted (bool)
{
	/* XXX: TODO */
}

RegionCreateDrag::RegionCreateDrag (Editor* e, ArdourCanvas::Item* i, TimeAxisView* v)
	: Drag (e, i),
	  _view (dynamic_cast<MidiTimeAxisView*> (v))
{
	DEBUG_TRACE (DEBUG::Drags, "New RegionCreateDrag\n");

	assert (_view);
}

void
RegionCreateDrag::motion (GdkEvent* event, bool first_move)
{
	if (first_move) {
		_region = add_midi_region (_view);
		_view->playlist()->freeze ();
	} else {
		if (_region) {
			framepos_t const f = adjusted_current_frame (event);
			if (f < grab_frame()) {
				_region->set_position (f);
			}

			/* Don't use a zero-length region, and subtract 1 frame from the snapped length
			   so that if this region is duplicated, its duplicate starts on
			   a snap point rather than 1 frame after a snap point.  Otherwise things get
			   a bit confusing as if a region starts 1 frame after a snap point, one cannot
			   place snapped notes at the start of the region.
			*/

			framecnt_t const len = (framecnt_t) fabs (f - grab_frame () - 1);
			_region->set_length (len < 1 ? 1 : len);
		}
	}
}

void
RegionCreateDrag::finished (GdkEvent*, bool movement_occurred)
{
	if (!movement_occurred) {
		add_midi_region (_view);
	} else {
		_view->playlist()->thaw ();
	}
}

void
RegionCreateDrag::aborted (bool)
{
	if (_region) {
		_view->playlist()->thaw ();
	}

	/* XXX */
}

NoteResizeDrag::NoteResizeDrag (Editor* e, ArdourCanvas::Item* i)
	: Drag (e, i)
	, region (0)
{
	DEBUG_TRACE (DEBUG::Drags, "New NoteResizeDrag\n");
}

void
NoteResizeDrag::start_grab (GdkEvent* event, Gdk::Cursor* /*ignored*/)
{
	Gdk::Cursor* cursor;
	NoteBase* cnote = reinterpret_cast<NoteBase*> (_item->get_data ("notebase"));
	assert (cnote);
	float x_fraction = cnote->mouse_x_fraction ();

	if (x_fraction > 0.0 && x_fraction < 0.25) {
		cursor = _editor->cursors()->left_side_trim;
	} else  {
		cursor = _editor->cursors()->right_side_trim;
	}

	Drag::start_grab (event, cursor);

	region = &cnote->region_view();

	double const region_start = region->get_position_pixels();
	double const middle_point = region_start + cnote->x0() + (cnote->x1() - cnote->x0()) / 2.0L;

	if (grab_x() <= middle_point) {
		cursor = _editor->cursors()->left_side_trim;
		at_front = true;
	} else {
		cursor = _editor->cursors()->right_side_trim;
		at_front = false;
	}

	_item->grab ();

	if (event->motion.state & Keyboard::PrimaryModifier) {
		relative = false;
	} else {
		relative = true;
	}

	MidiRegionSelection& ms (_editor->get_selection().midi_regions);

	if (ms.size() > 1) {
		/* has to be relative, may make no sense otherwise */
		relative = true;
	}

	/* select this note; if it is already selected, preserve the existing selection,
	   otherwise make this note the only one selected.
	*/
	region->note_selected (cnote, cnote->selected ());

	for (MidiRegionSelection::iterator r = ms.begin(); r != ms.end(); ) {
		MidiRegionSelection::iterator next;
		next = r;
		++next;
		(*r)->begin_resizing (at_front);
		r = next;
	}
}

void
NoteResizeDrag::motion (GdkEvent* /*event*/, bool /*first_move*/)
{
	MidiRegionSelection& ms (_editor->get_selection().midi_regions);
	for (MidiRegionSelection::iterator r = ms.begin(); r != ms.end(); ++r) {
		NoteBase* nb = reinterpret_cast<NoteBase*> (_item->get_data ("notebase"));
		assert (nb);
		(*r)->update_resizing (nb, at_front, _drags->current_pointer_x() - grab_x(), relative);
	}
}

void
NoteResizeDrag::finished (GdkEvent*, bool /*movement_occurred*/)
{
	MidiRegionSelection& ms (_editor->get_selection().midi_regions);
	for (MidiRegionSelection::iterator r = ms.begin(); r != ms.end(); ++r) {
		NoteBase* nb = reinterpret_cast<NoteBase*> (_item->get_data ("notebase"));
		assert (nb);
		(*r)->commit_resizing (nb, at_front, _drags->current_pointer_x() - grab_x(), relative);
	}
}

void
NoteResizeDrag::aborted (bool)
{
	MidiRegionSelection& ms (_editor->get_selection().midi_regions);
	for (MidiRegionSelection::iterator r = ms.begin(); r != ms.end(); ++r) {
		(*r)->abort_resizing ();
	}
}

AVDraggingView::AVDraggingView (RegionView* v)
	: view (v)
{
	initial_position = v->region()->position ();
}

VideoTimeLineDrag::VideoTimeLineDrag (Editor* e, ArdourCanvas::Item* i)
	: Drag (e, i)
{
	DEBUG_TRACE (DEBUG::Drags, "New VideoTimeLineDrag\n");

	RegionSelection rs;
	TrackViewList empty;
	empty.clear();
	_editor->get_regions_after(rs, (framepos_t) 0, empty);
	std::list<RegionView*> views = rs.by_layer();

	for (list<RegionView*>::iterator i = views.begin(); i != views.end(); ++i) {
		RegionView* rv = (*i);
		if (!rv->region()->video_locked()) {
			continue;
		}
		_views.push_back (AVDraggingView (rv));
	}
}

void
VideoTimeLineDrag::start_grab (GdkEvent* event, Gdk::Cursor*)
{
	Drag::start_grab (event);
	if (_editor->session() == 0) {
		return;
	}

	_startdrag_video_offset=ARDOUR_UI::instance()->video_timeline->get_offset();
	_max_backwards_drag = (
			  ARDOUR_UI::instance()->video_timeline->get_duration()
			+ ARDOUR_UI::instance()->video_timeline->get_offset()
			- ceil(ARDOUR_UI::instance()->video_timeline->get_apv())
			);

	for (list<AVDraggingView>::iterator i = _views.begin(); i != _views.end(); ++i) {
		if (i->initial_position < _max_backwards_drag || _max_backwards_drag < 0) {
			_max_backwards_drag = ARDOUR_UI::instance()->video_timeline->quantify_frames_to_apv (i->initial_position);
		}
	}
	DEBUG_TRACE (DEBUG::Drags, string_compose("VideoTimeLineDrag: max backwards-drag: %1\n", _max_backwards_drag));

	char buf[128];
	Timecode::Time timecode;
	_editor->session()->sample_to_timecode(abs(_startdrag_video_offset), timecode, true /* use_offset */, false /* use_subframes */ );
	snprintf (buf, sizeof (buf), "Video Start:\n%c%02" PRId32 ":%02" PRId32 ":%02" PRId32 ":%02" PRId32, (_startdrag_video_offset<0?'-':' '), timecode.hours, timecode.minutes, timecode.seconds, timecode.frames);
	_editor->verbose_cursor()->set(buf, event->button.x + 10, event->button.y + 10);
	_editor->verbose_cursor()->show ();
}

void
VideoTimeLineDrag::motion (GdkEvent* event, bool first_move)
{
	if (_editor->session() == 0) {
		return;
	}
	if (ARDOUR_UI::instance()->video_timeline->is_offset_locked()) {
		return;
	}

	framecnt_t dt = adjusted_current_frame (event) - raw_grab_frame() + _pointer_frame_offset;
	dt = ARDOUR_UI::instance()->video_timeline->quantify_frames_to_apv(_startdrag_video_offset+dt) - _startdrag_video_offset;

	if (_max_backwards_drag >= 0 && dt <= - _max_backwards_drag) {
		dt = - _max_backwards_drag;
	}

	ARDOUR_UI::instance()->video_timeline->set_offset(_startdrag_video_offset+dt);
	ARDOUR_UI::instance()->flush_videotimeline_cache(true);

	for (list<AVDraggingView>::iterator i = _views.begin(); i != _views.end(); ++i) {
		RegionView* rv = i->view;
		DEBUG_TRACE (DEBUG::Drags, string_compose("SHIFT REGION at %1 by %2\n", i->initial_position, dt));
		if (first_move) {
			rv->drag_start ();
			rv->fake_set_opaque (true);
			rv->region()->clear_changes ();
			rv->region()->suspend_property_changes();
		}
		rv->region()->set_position(i->initial_position + dt);
		rv->region_changed(ARDOUR::Properties::position);
	}

	const framepos_t offset = ARDOUR_UI::instance()->video_timeline->get_offset();
	Timecode::Time timecode;
	Timecode::Time timediff;
	char buf[128];
	_editor->session()->sample_to_timecode(abs(offset), timecode, true /* use_offset */, false /* use_subframes */ );
	_editor->session()->sample_to_timecode(abs(dt), timediff, false /* use_offset */, false /* use_subframes */ );
	snprintf (buf, sizeof (buf),
			"%s\n%c%02" PRId32 ":%02" PRId32 ":%02" PRId32 ":%02" PRId32
			"\n%s\n%c%02" PRId32 ":%02" PRId32 ":%02" PRId32 ":%02" PRId32
			, _("Video Start:"),
				(offset<0?'-':' '), timecode.hours, timecode.minutes, timecode.seconds, timecode.frames
			, _("Diff:"),
				(dt<0?'-':' '), timediff.hours, timediff.minutes, timediff.seconds, timediff.frames
				);
	_editor->verbose_cursor()->set(buf, event->button.x + 10, event->button.y + 10);
	_editor->verbose_cursor()->show ();
}

void
VideoTimeLineDrag::finished (GdkEvent * /*event*/, bool movement_occurred)
{
	if (ARDOUR_UI::instance()->video_timeline->is_offset_locked()) {
		return;
	}

	if (!movement_occurred || ! _editor->session()) {
		return;
	}

	ARDOUR_UI::instance()->flush_videotimeline_cache(true);

	_editor->begin_reversible_command (_("Move Video"));

	XMLNode &before = ARDOUR_UI::instance()->video_timeline->get_state();
	ARDOUR_UI::instance()->video_timeline->save_undo();
	XMLNode &after = ARDOUR_UI::instance()->video_timeline->get_state();
	_editor->session()->add_command(new MementoCommand<VideoTimeLine>(*(ARDOUR_UI::instance()->video_timeline), &before, &after));

	for (list<AVDraggingView>::iterator i = _views.begin(); i != _views.end(); ++i) {
		i->view->drag_end();
		i->view->fake_set_opaque (false);
		i->view->region()->resume_property_changes ();

		_editor->session()->add_command (new StatefulDiffCommand (i->view->region()));
	}

	_editor->session()->maybe_update_session_range(
			std::max(ARDOUR_UI::instance()->video_timeline->get_offset(), (ARDOUR::frameoffset_t) 0),
			std::max(ARDOUR_UI::instance()->video_timeline->get_offset() + ARDOUR_UI::instance()->video_timeline->get_duration(), (ARDOUR::frameoffset_t) 0)
			);


	_editor->commit_reversible_command ();
}

void
VideoTimeLineDrag::aborted (bool)
{
	if (ARDOUR_UI::instance()->video_timeline->is_offset_locked()) {
		return;
	}
	ARDOUR_UI::instance()->video_timeline->set_offset(_startdrag_video_offset);
	ARDOUR_UI::instance()->flush_videotimeline_cache(true);

	for (list<AVDraggingView>::iterator i = _views.begin(); i != _views.end(); ++i) {
		i->view->region()->resume_property_changes ();
		i->view->region()->set_position(i->initial_position);
	}
}

TrimDrag::TrimDrag (Editor* e, ArdourCanvas::Item* i, RegionView* p, list<RegionView*> const & v, bool preserve_fade_anchor)
	: RegionDrag (e, i, p, v)
{
	DEBUG_TRACE (DEBUG::Drags, "New TrimDrag\n");
	_preserve_fade_anchor = preserve_fade_anchor;
}

void
TrimDrag::start_grab (GdkEvent* event, Gdk::Cursor*)
{
	double speed = 1.0;
	TimeAxisView* tvp = &_primary->get_time_axis_view ();
	RouteTimeAxisView* tv = dynamic_cast<RouteTimeAxisView*>(tvp);

	if (tv && tv->is_track()) {
		speed = tv->track()->speed();
	}

	framepos_t const region_start = (framepos_t) (_primary->region()->position() / speed);
	framepos_t const region_end = (framepos_t) (_primary->region()->last_frame() / speed);
	framecnt_t const region_length = (framecnt_t) (_primary->region()->length() / speed);

	framepos_t const pf = adjusted_current_frame (event);

	if (Keyboard::modifier_state_equals (event->button.state, Keyboard::PrimaryModifier)) {
		/* Move the contents of the region around without changing the region bounds */
		_operation = ContentsTrim;
		Drag::start_grab (event, _editor->cursors()->trimmer);
	} else {
		/* These will get overridden for a point trim.*/
		if (pf < (region_start + region_length/2)) {
			/* closer to front */
			_operation = StartTrim;
			Drag::start_grab (event, _editor->cursors()->left_side_trim);
		} else {
			/* closer to end */
			_operation = EndTrim;
			Drag::start_grab (event, _editor->cursors()->right_side_trim);
		}
	}

	switch (_operation) {
	case StartTrim:
		show_verbose_cursor_time (region_start);
		for (list<DraggingView>::iterator i = _views.begin(); i != _views.end(); ++i) {
			i->view->trim_front_starting ();
		}
		break;
	case EndTrim:
		show_verbose_cursor_time (region_end);
		break;
	case ContentsTrim:
		show_verbose_cursor_time (pf);
		break;
	}

	for (list<DraggingView>::const_iterator i = _views.begin(); i != _views.end(); ++i) {
		i->view->region()->suspend_property_changes ();
	}
}

void
TrimDrag::motion (GdkEvent* event, bool first_move)
{
	RegionView* rv = _primary;

	double speed = 1.0;
	TimeAxisView* tvp = &_primary->get_time_axis_view ();
	RouteTimeAxisView* tv = dynamic_cast<RouteTimeAxisView*>(tvp);
	pair<set<boost::shared_ptr<Playlist> >::iterator,bool> insert_result;
	frameoffset_t frame_delta = 0;

	if (tv && tv->is_track()) {
		speed = tv->track()->speed();
	}

	framecnt_t const dt = adjusted_current_frame (event) - raw_grab_frame () + _pointer_frame_offset;

	if (first_move) {

		string trim_type;

		switch (_operation) {
		case StartTrim:
			trim_type = "Region start trim";
			break;
		case EndTrim:
			trim_type = "Region end trim";
			break;
		case ContentsTrim:
			trim_type = "Region content trim";
			break;
		}

		_editor->begin_reversible_command (trim_type);

		for (list<DraggingView>::const_iterator i = _views.begin(); i != _views.end(); ++i) {
			RegionView* rv = i->view;
			rv->fake_set_opaque (false);
			rv->enable_display (false);
			rv->region()->playlist()->clear_owned_changes ();

			AudioRegionView* const arv = dynamic_cast<AudioRegionView*> (rv);

			if (arv) {
				arv->temporarily_hide_envelope ();
				arv->drag_start ();
			}

			boost::shared_ptr<Playlist> pl = rv->region()->playlist();
			insert_result = _editor->motion_frozen_playlists.insert (pl);

			if (insert_result.second) {
				pl->freeze();
			}
		}
	}

	bool non_overlap_trim = false;

	if (event && Keyboard::modifier_state_equals (event->button.state, Keyboard::TertiaryModifier)) {
		non_overlap_trim = true;
	}

	switch (_operation) {
	case StartTrim:
		for (list<DraggingView>::const_iterator i = _views.begin(); i != _views.end(); ++i) {
			bool changed = i->view->trim_front (i->initial_position + dt, non_overlap_trim);
			if (changed && _preserve_fade_anchor) {
				AudioRegionView* arv = dynamic_cast<AudioRegionView*> (i->view);
				if (arv) {
					double distance;
					double new_length;
					framecnt_t len;
					boost::shared_ptr<AudioRegion> ar (arv->audio_region());
					distance = _drags->current_pointer_x() - grab_x();
					len = ar->fade_in()->back()->when;
					new_length = len - _editor->pixel_to_sample (distance);
					new_length = ar->verify_xfade_bounds (new_length, true  /*START*/ );
					arv->reset_fade_in_shape_width (ar, new_length);  //the grey shape
				}
			}
		}
		break;

	case EndTrim:
		for (list<DraggingView>::const_iterator i = _views.begin(); i != _views.end(); ++i) {
			bool changed = i->view->trim_end (i->initial_end + dt, non_overlap_trim);
			if (changed && _preserve_fade_anchor) {
				AudioRegionView* arv = dynamic_cast<AudioRegionView*> (i->view);
				if (arv) {
					double distance;
					double new_length;
					framecnt_t len;
					boost::shared_ptr<AudioRegion> ar (arv->audio_region());
					distance = grab_x() - _drags->current_pointer_x();
					len = ar->fade_out()->back()->when;
					new_length = len - _editor->pixel_to_sample (distance);
					new_length = ar->verify_xfade_bounds (new_length, false  /*END*/ );
					arv->reset_fade_out_shape_width (ar, new_length);  //the grey shape
				}
			}
		}
		break;

	case ContentsTrim:
		{
			frame_delta = (adjusted_current_frame(event) - last_pointer_frame());
			// frame_delta = (last_pointer_frame() - adjusted_current_frame(event));

			for (list<DraggingView>::const_iterator i = _views.begin(); i != _views.end(); ++i) {
				i->view->move_contents (frame_delta);
			}
		}
		break;
	}

	switch (_operation) {
	case StartTrim:
		show_verbose_cursor_time ((framepos_t) (rv->region()->position() / speed));
		break;
	case EndTrim:
		show_verbose_cursor_time ((framepos_t) (rv->region()->last_frame() / speed));
		break;
	case ContentsTrim:
		// show_verbose_cursor_time (frame_delta);
		break;
	}
}


void
TrimDrag::finished (GdkEvent* event, bool movement_occurred)
{
	if (movement_occurred) {
		motion (event, false);

		if (_operation == StartTrim) {
			for (list<DraggingView>::const_iterator i = _views.begin(); i != _views.end(); ++i) {
				{
					/* This must happen before the region's StatefulDiffCommand is created, as it may
					   `correct' (ahem) the region's _start from being negative to being zero.  It
					   needs to be zero in the undo record.
					*/
					i->view->trim_front_ending ();
				}
				if (_preserve_fade_anchor) {
					AudioRegionView* arv = dynamic_cast<AudioRegionView*> (i->view);
					if (arv) {
						double distance;
						double new_length;
						framecnt_t len;
						boost::shared_ptr<AudioRegion> ar (arv->audio_region());
						distance = _drags->current_pointer_x() - grab_x();
						len = ar->fade_in()->back()->when;
						new_length = len - _editor->pixel_to_sample (distance);
						new_length = ar->verify_xfade_bounds (new_length, true  /*START*/ );
						ar->set_fade_in_length(new_length);
					}
				}
			}
		} else if (_operation == EndTrim) {
			for (list<DraggingView>::const_iterator i = _views.begin(); i != _views.end(); ++i) {
				if (_preserve_fade_anchor) {
					AudioRegionView* arv = dynamic_cast<AudioRegionView*> (i->view);
					if (arv) {
						double distance;
						double new_length;
						framecnt_t len;
						boost::shared_ptr<AudioRegion> ar (arv->audio_region());
						distance = _drags->current_pointer_x() - grab_x();
						len = ar->fade_out()->back()->when;
						new_length = len - _editor->pixel_to_sample (distance);
						new_length = ar->verify_xfade_bounds (new_length, false  /*END*/ );
						ar->set_fade_out_length(new_length);
					}
				}
			}
		}

		if (!_views.empty()) {
			if (_operation == StartTrim) {
				_editor->maybe_locate_with_edit_preroll(
					_views.begin()->view->region()->position());
			}
			if (_operation == EndTrim) {
				_editor->maybe_locate_with_edit_preroll(
					_views.begin()->view->region()->position() +
					_views.begin()->view->region()->length());
			}
		}
	
		if (!_editor->selection->selected (_primary)) {
			_primary->thaw_after_trim ();
		} else {

			set<boost::shared_ptr<Playlist> > diffed_playlists;

			for (list<DraggingView>::const_iterator i = _views.begin(); i != _views.end(); ++i) {
                                i->view->thaw_after_trim ();
				i->view->enable_display (true);
				i->view->fake_set_opaque (true);

				/* Trimming one region may affect others on the playlist, so we need
				   to get undo Commands from the whole playlist rather than just the
				   region.  Use diffed_playlists to make sure we don't diff a given
				   playlist more than once.
				*/
				boost::shared_ptr<Playlist> p = i->view->region()->playlist ();
				if (diffed_playlists.find (p) == diffed_playlists.end()) {
					vector<Command*> cmds;
					p->rdiff (cmds);
					_editor->session()->add_commands (cmds);
					diffed_playlists.insert (p);
				}
			}
		}

		for (set<boost::shared_ptr<Playlist> >::iterator p = _editor->motion_frozen_playlists.begin(); p != _editor->motion_frozen_playlists.end(); ++p) {
			(*p)->thaw ();
		}

		_editor->motion_frozen_playlists.clear ();
		_editor->commit_reversible_command();

	} else {
		/* no mouse movement */
		_editor->point_trim (event, adjusted_current_frame (event));
	}

	for (list<DraggingView>::const_iterator i = _views.begin(); i != _views.end(); ++i) {
		if (_operation == StartTrim) {
			i->view->trim_front_ending ();
		}

		i->view->region()->resume_property_changes ();
	}
}

void
TrimDrag::aborted (bool movement_occurred)
{
	/* Our motion method is changing model state, so use the Undo system
	   to cancel.  Perhaps not ideal, as this will leave an Undo point
	   behind which may be slightly odd from the user's point of view.
	*/

	finished (0, true);

	if (movement_occurred) {
		_editor->undo ();
	}

	for (list<DraggingView>::const_iterator i = _views.begin(); i != _views.end(); ++i) {
		i->view->region()->resume_property_changes ();
	}
}

void
TrimDrag::setup_pointer_frame_offset ()
{
	list<DraggingView>::iterator i = _views.begin ();
	while (i != _views.end() && i->view != _primary) {
		++i;
	}

	if (i == _views.end()) {
		return;
	}

	switch (_operation) {
	case StartTrim:
		_pointer_frame_offset = raw_grab_frame() - i->initial_position;
		break;
	case EndTrim:
		_pointer_frame_offset = raw_grab_frame() - i->initial_end;
		break;
	case ContentsTrim:
		break;
	}
}

MeterMarkerDrag::MeterMarkerDrag (Editor* e, ArdourCanvas::Item* i, bool c)
	: Drag (e, i),
	  _copy (c)
{
	DEBUG_TRACE (DEBUG::Drags, "New MeterMarkerDrag\n");
	_marker = reinterpret_cast<MeterMarker*> (_item->get_data ("marker"));
	assert (_marker);
}

void
MeterMarkerDrag::start_grab (GdkEvent* event, Gdk::Cursor* cursor)
{
	Drag::start_grab (event, cursor);
	show_verbose_cursor_time (adjusted_current_frame(event));
}

void
MeterMarkerDrag::setup_pointer_frame_offset ()
{
	_pointer_frame_offset = raw_grab_frame() - _marker->meter().frame();
}

void
MeterMarkerDrag::motion (GdkEvent* event, bool first_move)
{
	if (first_move) {

		// create a dummy marker for visual representation of moving the
		// section, because whether its a copy or not, we're going to 
		// leave or lose the original marker (leave if its a copy; lose if its
		// not, because we'll remove it from the map).
		
		MeterSection section (_marker->meter());

		if (!section.movable()) {
			return;
		}
		
		char name[64];
		snprintf (name, sizeof(name), "%g/%g", _marker->meter().divisions_per_bar(), _marker->meter().note_divisor ());
		
		_marker = new MeterMarker (
			*_editor,
			*_editor->meter_group,
			ARDOUR_UI::config()->get_canvasvar_MeterMarker(),
			name,
			*new MeterSection (_marker->meter())
		);
		
		/* use the new marker for the grab */
		swap_grab (&_marker->the_item(), 0, GDK_CURRENT_TIME);

		if (!_copy) {
			TempoMap& map (_editor->session()->tempo_map());
			/* get current state */
			before_state = &map.get_state();
			/* remove the section while we drag it */
			map.remove_meter (section, true);
		}
	}

	framepos_t const pf = adjusted_current_frame (event);
	_marker->set_position (pf);
	show_verbose_cursor_time (pf);
}

void
MeterMarkerDrag::finished (GdkEvent* event, bool movement_occurred)
{
	if (!movement_occurred) {
		return;
	}

	motion (event, false);

	Timecode::BBT_Time when;

	TempoMap& map (_editor->session()->tempo_map());
	map.bbt_time (last_pointer_frame(), when);
	
	if (_copy == true) {
		_editor->begin_reversible_command (_("copy meter mark"));
		XMLNode &before = map.get_state();
		map.add_meter (_marker->meter(), when);
		XMLNode &after = map.get_state();
		_editor->session()->add_command(new MementoCommand<TempoMap>(map, &before, &after));
		_editor->commit_reversible_command ();

	} else {
		_editor->begin_reversible_command (_("move meter mark"));

		/* we removed it before, so add it back now */
		
		map.add_meter (_marker->meter(), when);
		XMLNode &after = map.get_state();
		_editor->session()->add_command(new MementoCommand<TempoMap>(map, before_state, &after));
		_editor->commit_reversible_command ();
	}

	// delete the dummy marker we used for visual representation while moving.
	// a new visual marker will show up automatically.
	delete _marker;
}

void
MeterMarkerDrag::aborted (bool moved)
{
	_marker->set_position (_marker->meter().frame ());

	if (moved) {
		TempoMap& map (_editor->session()->tempo_map());
		/* we removed it before, so add it back now */
		map.add_meter (_marker->meter(), _marker->meter().frame());
		// delete the dummy marker we used for visual representation while moving.
		// a new visual marker will show up automatically.
		delete _marker;
	}
}

TempoMarkerDrag::TempoMarkerDrag (Editor* e, ArdourCanvas::Item* i, bool c)
	: Drag (e, i),
	  _copy (c)
{
	DEBUG_TRACE (DEBUG::Drags, "New TempoMarkerDrag\n");

	_marker = reinterpret_cast<TempoMarker*> (_item->get_data ("marker"));
	assert (_marker);
}

void
TempoMarkerDrag::start_grab (GdkEvent* event, Gdk::Cursor* cursor)
{
	Drag::start_grab (event, cursor);
	show_verbose_cursor_time (adjusted_current_frame (event));
}

void
TempoMarkerDrag::setup_pointer_frame_offset ()
{
	_pointer_frame_offset = raw_grab_frame() - _marker->tempo().frame();
}

void
TempoMarkerDrag::motion (GdkEvent* event, bool first_move)
{
	if (first_move) {

		// create a dummy marker for visual representation of moving the
		// section, because whether its a copy or not, we're going to 
		// leave or lose the original marker (leave if its a copy; lose if its
		// not, because we'll remove it from the map).
		
		// create a dummy marker for visual representation of moving the copy.
		// The actual copying is not done before we reach the finish callback.

		char name[64];
		snprintf (name, sizeof (name), "%.2f", _marker->tempo().beats_per_minute());

		TempoSection section (_marker->tempo());

		_marker = new TempoMarker (
			*_editor,
			*_editor->tempo_group,
			ARDOUR_UI::config()->get_canvasvar_TempoMarker(),
			name,
			*new TempoSection (_marker->tempo())
			);

		/* use the new marker for the grab */
		swap_grab (&_marker->the_item(), 0, GDK_CURRENT_TIME);

		if (!_copy) {
			TempoMap& map (_editor->session()->tempo_map());
			/* get current state */
			before_state = &map.get_state();
			/* remove the section while we drag it */
			map.remove_tempo (section, true);
		}
	}

	framepos_t const pf = adjusted_current_frame (event);
	_marker->set_position (pf);
	show_verbose_cursor_time (pf);
}

void
TempoMarkerDrag::finished (GdkEvent* event, bool movement_occurred)
{
	if (!movement_occurred) {
		return;
	}

	motion (event, false);

	TempoMap& map (_editor->session()->tempo_map());
	framepos_t beat_time = map.round_to_beat (last_pointer_frame(), 0);
	Timecode::BBT_Time when;

	map.bbt_time (beat_time, when);

	if (_copy == true) {
		_editor->begin_reversible_command (_("copy tempo mark"));
		XMLNode &before = map.get_state();
		map.add_tempo (_marker->tempo(), when);
		XMLNode &after = map.get_state();
		_editor->session()->add_command (new MementoCommand<TempoMap>(map, &before, &after));
		_editor->commit_reversible_command ();

	} else {
		_editor->begin_reversible_command (_("move tempo mark"));
		/* we removed it before, so add it back now */
		map.add_tempo (_marker->tempo(), when);
		XMLNode &after = map.get_state();
		_editor->session()->add_command (new MementoCommand<TempoMap>(map, before_state, &after));
		_editor->commit_reversible_command ();
	}

	// delete the dummy marker we used for visual representation while moving.
	// a new visual marker will show up automatically.
	delete _marker;
}

void
TempoMarkerDrag::aborted (bool moved)
{
	_marker->set_position (_marker->tempo().frame());
	if (moved) {
		TempoMap& map (_editor->session()->tempo_map());
		/* we removed it before, so add it back now */
		map.add_tempo (_marker->tempo(), _marker->tempo().start());
		// delete the dummy marker we used for visual representation while moving.
		// a new visual marker will show up automatically.
		delete _marker;
	}
}

CursorDrag::CursorDrag (Editor* e, EditorCursor& c, bool s)
	: Drag (e, &c.time_bar_canvas_item())
	, _cursor (c)
	, _stop (s)
{
	DEBUG_TRACE (DEBUG::Drags, "New CursorDrag\n");
}

/** Do all the things we do when dragging the playhead to make it look as though
 *  we have located, without actually doing the locate (because that would cause
 *  the diskstream buffers to be refilled, which is too slow).
 */
void
CursorDrag::fake_locate (framepos_t t)
{
	_editor->playhead_cursor->set_position (t);

	Session* s = _editor->session ();
	if (s->timecode_transmission_suspended ()) {
<<<<<<< HEAD
		framepos_t const f = _editor->playhead_cursor->current_frame ();
=======
		framepos_t const f = _editor->playhead_cursor->current_frame;
		/* This is asynchronous so it will be sent "now"
		 */
>>>>>>> f5191e62
		s->send_mmc_locate (f);
		/* These are synchronous and will be sent during the next
		   process cycle
		*/
		s->queue_full_time_code ();
		s->queue_song_position_pointer ();
	}

	show_verbose_cursor_time (t);
	_editor->UpdateAllTransportClocks (t);
}

void
CursorDrag::start_grab (GdkEvent* event, Gdk::Cursor* c)
{
	Drag::start_grab (event, c);

	_grab_zoom = _editor->samples_per_pixel;

	framepos_t where = _editor->canvas_event_frame (event);

	_editor->snap_to_with_modifier (where, event);

	_editor->_dragging_playhead = true;

	Session* s = _editor->session ();

	/* grab the track canvas item as well */

	_cursor.track_canvas_item().grab();

	if (s) {
		if (_was_rolling && _stop) {
			s->request_stop ();
		}

		if (s->is_auditioning()) {
			s->cancel_audition ();
		}


		if (AudioEngine::instance()->connected()) {
			
			/* do this only if we're the engine is connected
			 * because otherwise this request will never be
			 * serviced and we'll busy wait forever. likewise,
			 * notice if we are disconnected while waiting for the
			 * request to be serviced.
			 */

			s->request_suspend_timecode_transmission ();
			while (AudioEngine::instance()->connected() && !s->timecode_transmission_suspended ()) {
				/* twiddle our thumbs */
			}
		}
	}

	fake_locate (where);
}

void
CursorDrag::motion (GdkEvent* event, bool)
{
	framepos_t const adjusted_frame = adjusted_current_frame (event);
	if (adjusted_frame != last_pointer_frame()) {
		fake_locate (adjusted_frame);
	}
}

void
CursorDrag::finished (GdkEvent* event, bool movement_occurred)
{
	_editor->_dragging_playhead = false;

	_cursor.track_canvas_item().ungrab();

	if (!movement_occurred && _stop) {
		return;
	}

	motion (event, false);

	Session* s = _editor->session ();
	if (s) {
		s->request_locate (_editor->playhead_cursor->current_frame (), _was_rolling);
		_editor->_pending_locate_request = true;
		s->request_resume_timecode_transmission ();
	}
}

void
CursorDrag::aborted (bool)
{
	_cursor.track_canvas_item().ungrab();

	if (_editor->_dragging_playhead) {
		_editor->session()->request_resume_timecode_transmission ();
		_editor->_dragging_playhead = false;
	}

	_editor->playhead_cursor->set_position (adjusted_frame (grab_frame (), 0, false));
}

FadeInDrag::FadeInDrag (Editor* e, ArdourCanvas::Item* i, RegionView* p, list<RegionView*> const & v)
	: RegionDrag (e, i, p, v)
{
	DEBUG_TRACE (DEBUG::Drags, "New FadeInDrag\n");
}

void
FadeInDrag::start_grab (GdkEvent* event, Gdk::Cursor* cursor)
{
	Drag::start_grab (event, cursor);

	AudioRegionView* arv = dynamic_cast<AudioRegionView*> (_primary);
	boost::shared_ptr<AudioRegion> const r = arv->audio_region ();

	show_verbose_cursor_duration (r->position(), r->position() + r->fade_in()->back()->when, 32);
}

void
FadeInDrag::setup_pointer_frame_offset ()
{
	AudioRegionView* arv = dynamic_cast<AudioRegionView*> (_primary);
	boost::shared_ptr<AudioRegion> const r = arv->audio_region ();
	_pointer_frame_offset = raw_grab_frame() - ((framecnt_t) r->fade_in()->back()->when + r->position());
}

void
FadeInDrag::motion (GdkEvent* event, bool)
{
	framecnt_t fade_length;

	framepos_t const pos = adjusted_current_frame (event);

	boost::shared_ptr<Region> region = _primary->region ();

	if (pos < (region->position() + 64)) {
		fade_length = 64; // this should be a minimum defined somewhere
	} else if (pos > region->last_frame()) {
		fade_length = region->length();
	} else {
		fade_length = pos - region->position();
	}

	for (list<DraggingView>::iterator i = _views.begin(); i != _views.end(); ++i) {

		AudioRegionView* tmp = dynamic_cast<AudioRegionView*> (i->view);

		if (!tmp) {
			continue;
		}

		tmp->reset_fade_in_shape_width (tmp->audio_region(), fade_length);
	}

	show_verbose_cursor_duration (region->position(), region->position() + fade_length, 32);
}

void
FadeInDrag::finished (GdkEvent* event, bool movement_occurred)
{
	if (!movement_occurred) {
		return;
	}

	framecnt_t fade_length;

	framepos_t const pos = adjusted_current_frame (event);

	boost::shared_ptr<Region> region = _primary->region ();

	if (pos < (region->position() + 64)) {
		fade_length = 64; // this should be a minimum defined somewhere
	} else if (pos > region->last_frame()) {
		fade_length = region->length();
	} else {
		fade_length = pos - region->position();
	}

	_editor->begin_reversible_command (_("change fade in length"));

	for (list<DraggingView>::iterator i = _views.begin(); i != _views.end(); ++i) {

		AudioRegionView* tmp = dynamic_cast<AudioRegionView*> (i->view);

		if (!tmp) {
			continue;
		}

		boost::shared_ptr<AutomationList> alist = tmp->audio_region()->fade_in();
		XMLNode &before = alist->get_state();

		tmp->audio_region()->set_fade_in_length (fade_length);
		tmp->audio_region()->set_fade_in_active (true);

		XMLNode &after = alist->get_state();
		_editor->session()->add_command(new MementoCommand<AutomationList>(*alist.get(), &before, &after));
	}

	_editor->commit_reversible_command ();
}

void
FadeInDrag::aborted (bool)
{
	for (list<DraggingView>::iterator i = _views.begin(); i != _views.end(); ++i) {
		AudioRegionView* tmp = dynamic_cast<AudioRegionView*> (i->view);

		if (!tmp) {
			continue;
		}

		tmp->reset_fade_in_shape_width (tmp->audio_region(), tmp->audio_region()->fade_in()->back()->when);
	}
}

FadeOutDrag::FadeOutDrag (Editor* e, ArdourCanvas::Item* i, RegionView* p, list<RegionView*> const & v)
	: RegionDrag (e, i, p, v)
{
	DEBUG_TRACE (DEBUG::Drags, "New FadeOutDrag\n");
}

void
FadeOutDrag::start_grab (GdkEvent* event, Gdk::Cursor* cursor)
{
	Drag::start_grab (event, cursor);

	AudioRegionView* arv = dynamic_cast<AudioRegionView*> (_primary);
	boost::shared_ptr<AudioRegion> r = arv->audio_region ();

	show_verbose_cursor_duration (r->last_frame() - r->fade_out()->back()->when, r->last_frame());
}

void
FadeOutDrag::setup_pointer_frame_offset ()
{
	AudioRegionView* arv = dynamic_cast<AudioRegionView*> (_primary);
	boost::shared_ptr<AudioRegion> r = arv->audio_region ();
	_pointer_frame_offset = raw_grab_frame() - (r->length() - (framecnt_t) r->fade_out()->back()->when + r->position());
}

void
FadeOutDrag::motion (GdkEvent* event, bool)
{
	framecnt_t fade_length;

	framepos_t const pos = adjusted_current_frame (event);

	boost::shared_ptr<Region> region = _primary->region ();

	if (pos > (region->last_frame() - 64)) {
		fade_length = 64; // this should really be a minimum fade defined somewhere
	}
	else if (pos < region->position()) {
		fade_length = region->length();
	}
	else {
		fade_length = region->last_frame() - pos;
	}

	for (list<DraggingView>::iterator i = _views.begin(); i != _views.end(); ++i) {

		AudioRegionView* tmp = dynamic_cast<AudioRegionView*> (i->view);

		if (!tmp) {
			continue;
		}

		tmp->reset_fade_out_shape_width (tmp->audio_region(), fade_length);
	}

	show_verbose_cursor_duration (region->last_frame() - fade_length, region->last_frame());
}

void
FadeOutDrag::finished (GdkEvent* event, bool movement_occurred)
{
	if (!movement_occurred) {
		return;
	}

	framecnt_t fade_length;

	framepos_t const pos = adjusted_current_frame (event);

	boost::shared_ptr<Region> region = _primary->region ();

	if (pos > (region->last_frame() - 64)) {
		fade_length = 64; // this should really be a minimum fade defined somewhere
	}
	else if (pos < region->position()) {
		fade_length = region->length();
	}
	else {
		fade_length = region->last_frame() - pos;
	}

	_editor->begin_reversible_command (_("change fade out length"));

	for (list<DraggingView>::iterator i = _views.begin(); i != _views.end(); ++i) {

		AudioRegionView* tmp = dynamic_cast<AudioRegionView*> (i->view);

		if (!tmp) {
			continue;
		}

		boost::shared_ptr<AutomationList> alist = tmp->audio_region()->fade_out();
		XMLNode &before = alist->get_state();

		tmp->audio_region()->set_fade_out_length (fade_length);
		tmp->audio_region()->set_fade_out_active (true);

		XMLNode &after = alist->get_state();
		_editor->session()->add_command(new MementoCommand<AutomationList>(*alist.get(), &before, &after));
	}

	_editor->commit_reversible_command ();
}

void
FadeOutDrag::aborted (bool)
{
	for (list<DraggingView>::iterator i = _views.begin(); i != _views.end(); ++i) {
		AudioRegionView* tmp = dynamic_cast<AudioRegionView*> (i->view);

		if (!tmp) {
			continue;
		}

		tmp->reset_fade_out_shape_width (tmp->audio_region(), tmp->audio_region()->fade_out()->back()->when);
	}
}

MarkerDrag::MarkerDrag (Editor* e, ArdourCanvas::Item* i)
	: Drag (e, i)
{
	DEBUG_TRACE (DEBUG::Drags, "New MarkerDrag\n");

	_marker = reinterpret_cast<Marker*> (_item->get_data ("marker"));
	assert (_marker);

	_points.push_back (ArdourCanvas::Duple (0, 0));
	_points.push_back (ArdourCanvas::Duple (0, physical_screen_height (_editor->get_window())));
}

MarkerDrag::~MarkerDrag ()
{
	for (CopiedLocationInfo::iterator i = _copied_locations.begin(); i != _copied_locations.end(); ++i) {
		delete i->location;
	}
}

MarkerDrag::CopiedLocationMarkerInfo::CopiedLocationMarkerInfo (Location* l, Marker* m)
{
	location = new Location (*l);
	markers.push_back (m);
	move_both = false;
}

void
MarkerDrag::start_grab (GdkEvent* event, Gdk::Cursor* cursor)
{
	Drag::start_grab (event, cursor);

	bool is_start;

	Location *location = _editor->find_location_from_marker (_marker, is_start);
	_editor->_dragging_edit_point = true;

	update_item (location);

	// _drag_line->show();
	// _line->raise_to_top();

	if (is_start) {
		show_verbose_cursor_time (location->start());
	} else {
		show_verbose_cursor_time (location->end());
	}

	Selection::Operation op = ArdourKeyboard::selection_type (event->button.state);

	switch (op) {
	case Selection::Toggle:
		/* we toggle on the button release */
		break;
	case Selection::Set:
		if (!_editor->selection->selected (_marker)) {
			_editor->selection->set (_marker);
		}
		break;
	case Selection::Extend:
	{
		Locations::LocationList ll;
		list<Marker*> to_add;
		framepos_t s, e;
		_editor->selection->markers.range (s, e);
		s = min (_marker->position(), s);
		e = max (_marker->position(), e);
		s = min (s, e);
		e = max (s, e);
		if (e < max_framepos) {
			++e;
		}
		_editor->session()->locations()->find_all_between (s, e, ll, Location::Flags (0));
		for (Locations::LocationList::iterator i = ll.begin(); i != ll.end(); ++i) {
			Editor::LocationMarkers* lm = _editor->find_location_markers (*i);
			if (lm) {
				if (lm->start) {
					to_add.push_back (lm->start);
				}
				if (lm->end) {
					to_add.push_back (lm->end);
				}
			}
		}
		if (!to_add.empty()) {
			_editor->selection->add (to_add);
		}
		break;
	}
	case Selection::Add:
		_editor->selection->add (_marker);
		break;
	}

	/* Set up copies for us to manipulate during the drag 
	 */

	for (MarkerSelection::iterator i = _editor->selection->markers.begin(); i != _editor->selection->markers.end(); ++i) {

		Location* l = _editor->find_location_from_marker (*i, is_start);

		if (!l) {
			continue;
		}

		if (l->is_mark()) {
			_copied_locations.push_back (CopiedLocationMarkerInfo (l, *i));
		} else {
			/* range: check that the other end of the range isn't
			   already there.
			*/
			CopiedLocationInfo::iterator x;
			for (x = _copied_locations.begin(); x != _copied_locations.end(); ++x) {
				if (*(*x).location == *l) {
					break;
				}
			}
			if (x == _copied_locations.end()) {
				_copied_locations.push_back (CopiedLocationMarkerInfo (l, *i));
			} else {
				(*x).markers.push_back (*i);
				(*x).move_both = true;
			}
		}
			
	}
}

void
MarkerDrag::setup_pointer_frame_offset ()
{
	bool is_start;
	Location *location = _editor->find_location_from_marker (_marker, is_start);
	_pointer_frame_offset = raw_grab_frame() - (is_start ? location->start() : location->end());
}

void
MarkerDrag::motion (GdkEvent* event, bool)
{
	framecnt_t f_delta = 0;
	bool is_start;
	bool move_both = false;
	Location *real_location;
	Location *copy_location = 0;

	framepos_t const newframe = adjusted_current_frame (event);
	framepos_t next = newframe;

	if (Keyboard::modifier_state_equals (event->button.state, Keyboard::PrimaryModifier)) {
		move_both = true;
	}

	CopiedLocationInfo::iterator x;

	/* find the marker we're dragging, and compute the delta */

	for (x = _copied_locations.begin(); x != _copied_locations.end(); ++x) {

		copy_location = (*x).location;

		if (find (x->markers.begin(), x->markers.end(), _marker) != x->markers.end()) {

			/* this marker is represented by this
			 * CopiedLocationMarkerInfo 
			 */

			if ((real_location = _editor->find_location_from_marker (_marker, is_start)) == 0) {
				/* que pasa ?? */
				return;
			}

			if (real_location->is_mark()) {
				f_delta = newframe - copy_location->start();
			} else {


				switch (_marker->type()) {
				case Marker::SessionStart:
				case Marker::RangeStart:
				case Marker::LoopStart:
				case Marker::PunchIn:
					f_delta = newframe - copy_location->start();
					break;

				case Marker::SessionEnd:
				case Marker::RangeEnd:
				case Marker::LoopEnd:
				case Marker::PunchOut:
					f_delta = newframe - copy_location->end();
					break;
				default:
					/* what kind of marker is this ? */
					return;
				}
			}

			break;
		}
	}

	if (x == _copied_locations.end()) {
		/* hmm, impossible - we didn't find the dragged marker */
		return;
	}

	/* now move them all */

	for (x = _copied_locations.begin(); x != _copied_locations.end(); ++x) {

		copy_location = x->location;

		/* call this to find out if its the start or end */

		if ((real_location = _editor->find_location_from_marker (x->markers.front(), is_start)) == 0) {
			continue;
		}

		if (real_location->locked()) {
			continue;
		}

		if (copy_location->is_mark()) {

			/* now move it */

			copy_location->set_start (copy_location->start() + f_delta);

		} else {
			
			framepos_t new_start = copy_location->start() + f_delta;
			framepos_t new_end = copy_location->end() + f_delta;
			
			if (is_start) { // start-of-range marker
				
				if (move_both || (*x).move_both) {
					copy_location->set_start (new_start);
					copy_location->set_end (new_end);
				} else 	if (new_start < copy_location->end()) {
					copy_location->set_start (new_start);
				} else if (newframe > 0) {
					_editor->snap_to (next, 1, true);
					copy_location->set_end (next);
					copy_location->set_start (newframe);
				}

			} else { // end marker

				if (move_both || (*x).move_both) {
					copy_location->set_end (new_end);
					copy_location->set_start (new_start);
				} else if (new_end > copy_location->start()) {
					copy_location->set_end (new_end);
				} else if (newframe > 0) {
					_editor->snap_to (next, -1, true);
					copy_location->set_start (next);
					copy_location->set_end (newframe);
				}
			}
		}

		update_item (copy_location);
		
		/* now lookup the actual GUI items used to display this
		 * location and move them to wherever the copy of the location
		 * is now. This means that the logic in ARDOUR::Location is
		 * still enforced, even though we are not (yet) modifying 
		 * the real Location itself.
		 */
		
		Editor::LocationMarkers* lm = _editor->find_location_markers (real_location);

		if (lm) {
			lm->set_position (copy_location->start(), copy_location->end());
		}

	}

	assert (!_copied_locations.empty());

	show_verbose_cursor_time (newframe);
}

void
MarkerDrag::finished (GdkEvent* event, bool movement_occurred)
{
	if (!movement_occurred) {
		
		if (was_double_click()) {
			cerr << "End of marker double click\n";
		}

		/* just a click, do nothing but finish
		   off the selection process
		*/

		Selection::Operation op = ArdourKeyboard::selection_type (event->button.state);

		switch (op) {
		case Selection::Set:
			if (_editor->selection->selected (_marker) && _editor->selection->markers.size() > 1) {
				_editor->selection->set (_marker);
			}
			break;

		case Selection::Toggle:
			/* we toggle on the button release, click only */
			_editor->selection->toggle (_marker);
			break;

		case Selection::Extend:
		case Selection::Add:
			break;
		}

		return;
	}

	_editor->_dragging_edit_point = false;

	_editor->begin_reversible_command ( _("move marker") );
	XMLNode &before = _editor->session()->locations()->get_state();

	MarkerSelection::iterator i;
	CopiedLocationInfo::iterator x;
	bool is_start;

	for (i = _editor->selection->markers.begin(), x = _copied_locations.begin();
	     x != _copied_locations.end() && i != _editor->selection->markers.end();
	     ++i, ++x) {

		Location * location = _editor->find_location_from_marker (*i, is_start);

		if (location) {

			if (location->locked()) {
				return;
			}

			if (location->is_mark()) {
				location->set_start (((*x).location)->start());
			} else {
				location->set (((*x).location)->start(), ((*x).location)->end());
			}
		}
	}

	XMLNode &after = _editor->session()->locations()->get_state();
	_editor->session()->add_command(new MementoCommand<Locations>(*(_editor->session()->locations()), &before, &after));
	_editor->commit_reversible_command ();
}

void
MarkerDrag::aborted (bool)
{
	/* XXX: TODO */
}

void
MarkerDrag::update_item (Location*)
{
        /* noop */
}

ControlPointDrag::ControlPointDrag (Editor* e, ArdourCanvas::Item* i)
	: Drag (e, i),
	  _cumulative_x_drag (0),
	  _cumulative_y_drag (0)
{
	if (_zero_gain_fraction < 0.0) {
		_zero_gain_fraction = gain_to_slider_position_with_max (dB_to_coefficient (0.0), Config->get_max_gain());
	}

	DEBUG_TRACE (DEBUG::Drags, "New ControlPointDrag\n");

	_point = reinterpret_cast<ControlPoint*> (_item->get_data ("control_point"));
	assert (_point);
}


void
ControlPointDrag::start_grab (GdkEvent* event, Gdk::Cursor* /*cursor*/)
{
	Drag::start_grab (event, _editor->cursors()->fader);

	// start the grab at the center of the control point so
	// the point doesn't 'jump' to the mouse after the first drag
	_fixed_grab_x = _point->get_x();
	_fixed_grab_y = _point->get_y();

	float const fraction = 1 - (_point->get_y() / _point->line().height());

	_point->line().start_drag_single (_point, _fixed_grab_x, fraction);

	_editor->verbose_cursor()->set (_point->line().get_verbose_cursor_string (fraction),
					event->button.x + 10, event->button.y + 10);

	_editor->verbose_cursor()->show ();

	_pushing = Keyboard::modifier_state_contains (event->button.state, Keyboard::PrimaryModifier);

	if (!_point->can_slide ()) {
		_x_constrained = true;
	}
}

void
ControlPointDrag::motion (GdkEvent* event, bool)
{
	double dx = _drags->current_pointer_x() - last_pointer_x();
	double dy = _drags->current_pointer_y() - last_pointer_y();

	if (event->button.state & Keyboard::SecondaryModifier) {
		dx *= 0.1;
		dy *= 0.1;
	}

	/* coordinate in pixels relative to the start of the region (for region-based automation)
	   or track (for track-based automation) */
	double cx = _fixed_grab_x + _cumulative_x_drag + dx;
	double cy = _fixed_grab_y + _cumulative_y_drag + dy;

	// calculate zero crossing point. back off by .01 to stay on the
	// positive side of zero
	double const zero_gain_y = (1.0 - _zero_gain_fraction) * _point->line().height() - .01;

	// make sure we hit zero when passing through
	if ((cy < zero_gain_y && (cy - dy) > zero_gain_y) || (cy > zero_gain_y && (cy - dy) < zero_gain_y)) {
		cy = zero_gain_y;
	}

	if (_x_constrained) {
		cx = _fixed_grab_x;
	}
	if (_y_constrained) {
		cy = _fixed_grab_y;
	}

	_cumulative_x_drag = cx - _fixed_grab_x;
	_cumulative_y_drag = cy - _fixed_grab_y;

	cx = max (0.0, cx);
	cy = max (0.0, cy);
	cy = min ((double) _point->line().height(), cy);

	framepos_t cx_frames = _editor->pixel_to_sample (cx);

	if (!_x_constrained) {
		_editor->snap_to_with_modifier (cx_frames, event);
	}

	cx_frames = min (cx_frames, _point->line().maximum_time());

	float const fraction = 1.0 - (cy / _point->line().height());

	_point->line().drag_motion (_editor->sample_to_pixel_unrounded (cx_frames), fraction, false, _pushing, _final_index);

	_editor->verbose_cursor()->set_text (_point->line().get_verbose_cursor_string (fraction));
}

void
ControlPointDrag::finished (GdkEvent* event, bool movement_occurred)
{
	if (!movement_occurred) {

		/* just a click */

		if (Keyboard::modifier_state_equals (event->button.state, Keyboard::TertiaryModifier)) {
			_editor->reset_point_selection ();
		}

	} else {
		motion (event, false);
	}

	_point->line().end_drag (_pushing, _final_index);
	_editor->session()->commit_reversible_command ();
}

void
ControlPointDrag::aborted (bool)
{
	_point->line().reset ();
}

bool
ControlPointDrag::active (Editing::MouseMode m)
{
	if (m == Editing::MouseGain) {
		/* always active in mouse gain */
		return true;
	}

	/* otherwise active if the point is on an automation line (ie not if its on a region gain line) */
	return dynamic_cast<AutomationLine*> (&(_point->line())) != 0;
}

LineDrag::LineDrag (Editor* e, ArdourCanvas::Item* i)
	: Drag (e, i),
	  _line (0),
	  _cumulative_y_drag (0)
{
	DEBUG_TRACE (DEBUG::Drags, "New LineDrag\n");
}

void
LineDrag::start_grab (GdkEvent* event, Gdk::Cursor* /*cursor*/)
{
	_line = reinterpret_cast<AutomationLine*> (_item->get_data ("line"));
	assert (_line);

	_item = &_line->grab_item ();

	/* need to get x coordinate in terms of parent (TimeAxisItemView)
	   origin, and ditto for y.
	*/

	double cx = event->button.x;
	double cy = event->button.y;

	_line->parent_group().canvas_to_item (cx, cy);

	framecnt_t const frame_within_region = (framecnt_t) floor (cx * _editor->samples_per_pixel);

	uint32_t before;
	uint32_t after;

	if (!_line->control_points_adjacent (frame_within_region, before, after)) {
		/* no adjacent points */
		return;
	}

	Drag::start_grab (event, _editor->cursors()->fader);

	/* store grab start in parent frame */

	_fixed_grab_x = cx;
	_fixed_grab_y = cy;

	double fraction = 1.0 - (cy / _line->height());

	_line->start_drag_line (before, after, fraction);

	_editor->verbose_cursor()->set (_line->get_verbose_cursor_string (fraction),
					event->button.x + 10, event->button.y + 10);

	_editor->verbose_cursor()->show ();
}

void
LineDrag::motion (GdkEvent* event, bool)
{
	double dy = _drags->current_pointer_y() - last_pointer_y();

	if (event->button.state & Keyboard::SecondaryModifier) {
		dy *= 0.1;
	}

	double cy = _fixed_grab_y + _cumulative_y_drag + dy;

	_cumulative_y_drag = cy - _fixed_grab_y;

	cy = max (0.0, cy);
	cy = min ((double) _line->height(), cy);

	double const fraction = 1.0 - (cy / _line->height());
	uint32_t ignored;

	/* we are ignoring x position for this drag, so we can just pass in anything */
	_line->drag_motion (0, fraction, true, false, ignored);

	_editor->verbose_cursor()->set_text (_line->get_verbose_cursor_string (fraction));
}

void
LineDrag::finished (GdkEvent* event, bool)
{
	motion (event, false);
	_line->end_drag (false, 0);
	_editor->session()->commit_reversible_command ();
}

void
LineDrag::aborted (bool)
{
	_line->reset ();
}

FeatureLineDrag::FeatureLineDrag (Editor* e, ArdourCanvas::Item* i)
	: Drag (e, i),
	  _line (0),
	  _cumulative_x_drag (0)
{
	DEBUG_TRACE (DEBUG::Drags, "New FeatureLineDrag\n");
}

void
FeatureLineDrag::start_grab (GdkEvent* event, Gdk::Cursor* /*cursor*/)
{
	Drag::start_grab (event);

	_line = reinterpret_cast<Line*> (_item);
	assert (_line);

	/* need to get x coordinate in terms of parent (AudioRegionView) origin. */

	double cx = event->button.x;
	double cy = event->button.y;

	_item->parent()->canvas_to_item (cx, cy);

	/* store grab start in parent frame */
	_region_view_grab_x = cx;

	_before = *(float*) _item->get_data ("position");

	_arv = reinterpret_cast<AudioRegionView*> (_item->get_data ("regionview"));

	_max_x = _editor->sample_to_pixel(_arv->get_duration());
}

void
FeatureLineDrag::motion (GdkEvent*, bool)
{
	double dx = _drags->current_pointer_x() - last_pointer_x();

	double cx = _region_view_grab_x + _cumulative_x_drag + dx;

	_cumulative_x_drag += dx;

	/* Clamp the min and max extent of the drag to keep it within the region view bounds */

	if (cx > _max_x){
		cx = _max_x;
	}
	else if(cx < 0){
		cx = 0;
	}

	boost::optional<ArdourCanvas::Rect> bbox = _line->bounding_box ();
	assert (bbox);
	_line->set (ArdourCanvas::Duple (cx, 2.0), ArdourCanvas::Duple (cx, bbox.get().height ()));

	float *pos = new float;
	*pos = cx;

	_line->set_data ("position", pos);

	_before = cx;
}

void
FeatureLineDrag::finished (GdkEvent*, bool)
{
	_arv = reinterpret_cast<AudioRegionView*> (_item->get_data ("regionview"));
	_arv->update_transient(_before, _before);
}

void
FeatureLineDrag::aborted (bool)
{
	//_line->reset ();
}

RubberbandSelectDrag::RubberbandSelectDrag (Editor* e, ArdourCanvas::Item* i)
	: Drag (e, i)
	, _vertical_only (false)
{
	DEBUG_TRACE (DEBUG::Drags, "New RubberbandSelectDrag\n");
}

void
RubberbandSelectDrag::start_grab (GdkEvent* event, Gdk::Cursor *)
{
	Drag::start_grab (event);
	show_verbose_cursor_time (adjusted_current_frame (event));
}

void
RubberbandSelectDrag::motion (GdkEvent* event, bool)
{
	framepos_t start;
	framepos_t end;
	double y1;
	double y2;

	framepos_t const pf = adjusted_current_frame (event, Config->get_rubberbanding_snaps_to_grid ());

	framepos_t grab = grab_frame ();
	if (Config->get_rubberbanding_snaps_to_grid ()) {
		_editor->snap_to_with_modifier (grab, event);
	}

	/* base start and end on initial click position */

	if (pf < grab) {
		start = pf;
		end = grab;
	} else {
		end = pf;
		start = grab;
	}

	if (_drags->current_pointer_y() < grab_y()) {
		y1 = _drags->current_pointer_y();
		y2 = grab_y();
	} else {
		y2 = _drags->current_pointer_y();
		y1 = grab_y();
	}


	if (start != end || y1 != y2) {

		double x1 = _editor->sample_to_pixel (start);
		double x2 = _editor->sample_to_pixel (end);

		_editor->rubberband_rect->set_x0 (x1);
		if (_vertical_only) {
			/* fixed 10 pixel width */
			_editor->rubberband_rect->set_x1 (x1 + 10);
		} else {
			_editor->rubberband_rect->set_x1 (x2);
		} 

		_editor->rubberband_rect->set_y0 (y1);
		_editor->rubberband_rect->set_y1 (y2);
		
		_editor->rubberband_rect->show();
		_editor->rubberband_rect->raise_to_top();

		show_verbose_cursor_time (pf);

		do_select_things (event, true);
	}
}

void
RubberbandSelectDrag::do_select_things (GdkEvent* event, bool drag_in_progress)
{
	framepos_t x1;
	framepos_t x2;
	
	if (grab_frame() < last_pointer_frame()) {
		x1 = grab_frame ();
		x2 = last_pointer_frame ();
	} else {
		x2 = grab_frame ();
		x1 = last_pointer_frame ();
	}

	double y1;
	double y2;
	
	if (_drags->current_pointer_y() < grab_y()) {
		y1 = _drags->current_pointer_y();
		y2 = grab_y();
	} else {
		y2 = _drags->current_pointer_y();
		y1 = grab_y();
	}

	select_things (event->button.state, x1, x2, y1, y2, drag_in_progress);
}

void
RubberbandSelectDrag::finished (GdkEvent* event, bool movement_occurred)
{
	if (movement_occurred) {

		motion (event, false);
		do_select_things (event, false);

	} else {

		/* just a click */

		bool do_deselect = true;
		MidiTimeAxisView* mtv;

		if ((mtv = dynamic_cast<MidiTimeAxisView*>(_editor->clicked_axisview)) != 0) {
			/* MIDI track */
			if (_editor->selection->empty()) {
				/* nothing selected */
				add_midi_region (mtv);
				do_deselect = false;
			}
		} 

		/* do not deselect if Primary or Tertiary (toggle-select or
		 * extend-select are pressed.
		 */

		if (!Keyboard::modifier_state_contains (event->button.state, Keyboard::PrimaryModifier) && 
		    !Keyboard::modifier_state_contains (event->button.state, Keyboard::TertiaryModifier) && 
		    do_deselect) {
			deselect_things ();
		}

	}

	_editor->rubberband_rect->hide();
}

void
RubberbandSelectDrag::aborted (bool)
{
	_editor->rubberband_rect->hide ();
}

TimeFXDrag::TimeFXDrag (Editor* e, ArdourCanvas::Item* i, RegionView* p, std::list<RegionView*> const & v)
	: RegionDrag (e, i, p, v)
{
	DEBUG_TRACE (DEBUG::Drags, "New TimeFXDrag\n");
}

void
TimeFXDrag::start_grab (GdkEvent* event, Gdk::Cursor* cursor)
{
	Drag::start_grab (event, cursor);

	show_verbose_cursor_time (adjusted_current_frame (event));
}

void
TimeFXDrag::motion (GdkEvent* event, bool)
{
	RegionView* rv = _primary;
	StreamView* cv = rv->get_time_axis_view().view ();

	pair<TimeAxisView*, double> const tv = _editor->trackview_by_y_position (grab_y());
	int layer = tv.first->layer_display() == Overlaid ? 0 : tv.second;
	int layers = tv.first->layer_display() == Overlaid ? 1 : cv->layers();

	framepos_t const pf = adjusted_current_frame (event);

	if (pf > rv->region()->position()) {
		rv->get_time_axis_view().show_timestretch (rv->region()->position(), pf, layers, layer);
	}

	show_verbose_cursor_time (pf);
}

void
TimeFXDrag::finished (GdkEvent* /*event*/, bool movement_occurred)
{
	_primary->get_time_axis_view().hide_timestretch ();

	if (!movement_occurred) {
		return;
	}

	if (last_pointer_frame() < _primary->region()->position()) {
		/* backwards drag of the left edge - not usable */
		return;
	}

	framecnt_t newlen = last_pointer_frame() - _primary->region()->position();

	float percentage = (double) newlen / (double) _primary->region()->length();

#ifndef USE_RUBBERBAND
	// Soundtouch uses percentage / 100 instead of normal (/ 1)
	if (_primary->region()->data_type() == DataType::AUDIO) {
		percentage = (float) ((double) newlen - (double) _primary->region()->length()) / ((double) newlen) * 100.0f;
	}
#endif

	if (!_editor->get_selection().regions.empty()) {
		/* primary will already be included in the selection, and edit
		   group shared editing will propagate selection across
		   equivalent regions, so just use the current region
		   selection.
		*/

		if (_editor->time_stretch (_editor->get_selection().regions, percentage) == -1) {
			error << _("An error occurred while executing time stretch operation") << endmsg;
		}
	}
}

void
TimeFXDrag::aborted (bool)
{
	_primary->get_time_axis_view().hide_timestretch ();
}

ScrubDrag::ScrubDrag (Editor* e, ArdourCanvas::Item* i)
	: Drag (e, i)
{
	DEBUG_TRACE (DEBUG::Drags, "New ScrubDrag\n");
}

void
ScrubDrag::start_grab (GdkEvent* event, Gdk::Cursor *)
{
	Drag::start_grab (event);
}

void
ScrubDrag::motion (GdkEvent* /*event*/, bool)
{
	_editor->scrub (adjusted_current_frame (0, false), _drags->current_pointer_x ());
}

void
ScrubDrag::finished (GdkEvent* /*event*/, bool movement_occurred)
{
	if (movement_occurred && _editor->session()) {
		/* make sure we stop */
		_editor->session()->request_transport_speed (0.0);
	}
}

void
ScrubDrag::aborted (bool)
{
	/* XXX: TODO */
}

SelectionDrag::SelectionDrag (Editor* e, ArdourCanvas::Item* i, Operation o)
	: Drag (e, i)
	, _operation (o)
	, _add (false)
	, _extend (false)
	, _original_pointer_time_axis (-1)
	, _last_pointer_time_axis (-1)
	, _time_selection_at_start (!_editor->get_selection().time.empty())
{
	DEBUG_TRACE (DEBUG::Drags, "New SelectionDrag\n");
	
	if (_time_selection_at_start) {
		start_at_start = _editor->get_selection().time.start();
		end_at_start = _editor->get_selection().time.end_frame();
	}
}

void
SelectionDrag::start_grab (GdkEvent* event, Gdk::Cursor*)
{
	if (_editor->session() == 0) {
		return;
	}

	Gdk::Cursor* cursor = 0;

	switch (_operation) {
	case CreateSelection:
		if (Keyboard::modifier_state_equals (event->button.state, Keyboard::CopyModifier)) {
			_add = true;
		} else {
			_add = false;
		}
		cursor = _editor->cursors()->selector;
		Drag::start_grab (event, cursor);
		break;

	case SelectionStartTrim:
		if (_editor->clicked_axisview) {
			_editor->clicked_axisview->order_selection_trims (_item, true);
		}
		Drag::start_grab (event, _editor->cursors()->left_side_trim);
		break;

	case SelectionEndTrim:
		if (_editor->clicked_axisview) {
			_editor->clicked_axisview->order_selection_trims (_item, false);
		}
		Drag::start_grab (event, _editor->cursors()->right_side_trim);
		break;

	case SelectionMove:
		Drag::start_grab (event, cursor);
		break;

	case SelectionExtend:
		Drag::start_grab (event, cursor);
		break;
	}

	if (_operation == SelectionMove) {
		show_verbose_cursor_time (_editor->selection->time[_editor->clicked_selection].start);
	} else {
		show_verbose_cursor_time (adjusted_current_frame (event));
	}

	_original_pointer_time_axis = _editor->trackview_by_y_position (_drags->current_pointer_y ()).first->order ();
}

void
SelectionDrag::setup_pointer_frame_offset ()
{
	switch (_operation) {
	case CreateSelection:
		_pointer_frame_offset = 0;
		break;

	case SelectionStartTrim:
	case SelectionMove:
		_pointer_frame_offset = raw_grab_frame() - _editor->selection->time[_editor->clicked_selection].start;
		break;

	case SelectionEndTrim:
		_pointer_frame_offset = raw_grab_frame() - _editor->selection->time[_editor->clicked_selection].end;
		break;

	case SelectionExtend:
		break;
	}
}

void
SelectionDrag::motion (GdkEvent* event, bool first_move)
{
	framepos_t start = 0;
	framepos_t end = 0;
	framecnt_t length = 0;
	framecnt_t distance = 0;

	pair<TimeAxisView*, int> const pending_time_axis = _editor->trackview_by_y_position (_drags->current_pointer_y ());
	if (pending_time_axis.first == 0) {
		return;
	}

	framepos_t const pending_position = adjusted_current_frame (event);

	/* only alter selection if things have changed */

	if (pending_time_axis.first->order() == _last_pointer_time_axis && pending_position == last_pointer_frame()) {
		return;
	}

	switch (_operation) {
	case CreateSelection:
	{
		framepos_t grab = grab_frame ();

		if (first_move) {
			grab = adjusted_current_frame (event, false);
			if (grab < pending_position) {
				_editor->snap_to (grab, -1);
			}  else {
				_editor->snap_to (grab, 1);
			}
		}

		if (pending_position < grab) {
			start = pending_position;
			end = grab;
		} else {
			end = pending_position;
			start = grab;
		}

		/* first drag: Either add to the selection
		   or create a new selection
		*/

		if (first_move) {

			if (_add) {
				/* adding to the selection */
				_editor->set_selected_track_as_side_effect (Selection::Add);
				//_editor->selection->add (_editor->clicked_axisview);
				_editor->clicked_selection = _editor->selection->add (start, end);
				_add = false;
			} else {
				/* new selection */

				if (_editor->clicked_axisview && !_editor->selection->selected (_editor->clicked_axisview)) {
					//_editor->selection->set (_editor->clicked_axisview);
					_editor->set_selected_track_as_side_effect (Selection::Set);
				}

				_editor->clicked_selection = _editor->selection->set (start, end);
			}
		}

		/* select the track that we're in */
		if (find (_added_time_axes.begin(), _added_time_axes.end(), pending_time_axis.first) == _added_time_axes.end()) {
			// _editor->set_selected_track_as_side_effect (Selection::Add);
			_editor->selection->add (pending_time_axis.first);
			_added_time_axes.push_back (pending_time_axis.first);
		}

		/* deselect any tracks that this drag no longer includes, being careful to only deselect
		   tracks that we selected in the first place.
		*/

		int min_order = min (_original_pointer_time_axis, pending_time_axis.first->order());
		int max_order = max (_original_pointer_time_axis, pending_time_axis.first->order());

		list<TimeAxisView*>::iterator i = _added_time_axes.begin();
		while (i != _added_time_axes.end()) {

			list<TimeAxisView*>::iterator tmp = i;
			++tmp;

			if ((*i)->order() < min_order || (*i)->order() > max_order) {
				_editor->selection->remove (*i);
				_added_time_axes.remove (*i);
			}

			i = tmp;
		}

	}
	break;

	case SelectionStartTrim:

		start = _editor->selection->time[_editor->clicked_selection].start;
		end = _editor->selection->time[_editor->clicked_selection].end;

		if (pending_position > end) {
			start = end;
		} else {
			start = pending_position;
		}
		break;

	case SelectionEndTrim:

		start = _editor->selection->time[_editor->clicked_selection].start;
		end = _editor->selection->time[_editor->clicked_selection].end;

		if (pending_position < start) {
			end = start;
		} else {
			end = pending_position;
		}

		break;
		
	case SelectionMove:

		start = _editor->selection->time[_editor->clicked_selection].start;
		end = _editor->selection->time[_editor->clicked_selection].end;

		length = end - start;
		distance = pending_position - start;
		start = pending_position;
		_editor->snap_to (start);

		end = start + length;

		break;

	case SelectionExtend:
		break;
	}

	if (event->button.x >= _editor->horizontal_position() + _editor->_visible_canvas_width) {
		_editor->start_canvas_autoscroll (1, 0);
	}

	if (start != end) {
		switch (_operation) {
		case SelectionMove:	
			if (_time_selection_at_start) {
				_editor->selection->move_time (distance);
			}
			break;
		default:
			_editor->selection->replace (_editor->clicked_selection, start, end);
		}
	}

	if (_operation == SelectionMove) {
		show_verbose_cursor_time(start);
	} else {
		show_verbose_cursor_time(pending_position);
	}
}

void
SelectionDrag::finished (GdkEvent* event, bool movement_occurred)
{
	Session* s = _editor->session();

	if (movement_occurred) {
		motion (event, false);
		/* XXX this is not object-oriented programming at all. ick */
		if (_editor->selection->time.consolidate()) {
			_editor->selection->TimeChanged ();
		}

		/* XXX what if its a music time selection? */
		if (s) {
			if ( s->get_play_range() && s->transport_rolling() ) {
				s->request_play_range (&_editor->selection->time, true);
			} else {
				if (Config->get_always_play_range() && !s->transport_rolling()) {
					s->request_locate (_editor->get_selection().time.start());
				}
			}
		}

	} else {
		/* just a click, no pointer movement.
		 */

		if (_operation == SelectionExtend) {
			if (_time_selection_at_start) {
				framepos_t pos = adjusted_current_frame (event, false);
				framepos_t start = min (pos, start_at_start);
				framepos_t end = max (pos, end_at_start);
				_editor->selection->set (start, end);
			}
		} else {
			if (Keyboard::modifier_state_equals (event->button.state, Keyboard::CopyModifier)) {
				if (_editor->clicked_selection) {
					_editor->selection->remove (_editor->clicked_selection);
				}
			} else {
				if (!_editor->clicked_selection) {
					_editor->selection->clear_time();
				}
			}
		}

		if (_editor->clicked_axisview && !_editor->selection->selected (_editor->clicked_axisview)) {
			_editor->selection->set (_editor->clicked_axisview);
		}
			
		if (s && s->get_play_range () && s->transport_rolling()) {
			s->request_stop (false, false);
		}

	}

	_editor->stop_canvas_autoscroll ();
	_editor->clicked_selection = 0;
}

void
SelectionDrag::aborted (bool)
{
	/* XXX: TODO */
}

RangeMarkerBarDrag::RangeMarkerBarDrag (Editor* e, ArdourCanvas::Item* i, Operation o)
	: Drag (e, i),
	  _operation (o),
	  _copy (false)
{
	DEBUG_TRACE (DEBUG::Drags, "New RangeMarkerBarDrag\n");

	_drag_rect = new ArdourCanvas::Rectangle (_editor->time_line_group, 
						  ArdourCanvas::Rect (0.0, 0.0, 0.0,
								      physical_screen_height (_editor->get_window())));
	_drag_rect->hide ();

	_drag_rect->set_fill_color (ARDOUR_UI::config()->get_canvasvar_RangeDragRect());
	_drag_rect->set_outline_color (ARDOUR_UI::config()->get_canvasvar_RangeDragRect());
}

void
RangeMarkerBarDrag::start_grab (GdkEvent* event, Gdk::Cursor *)
{
	if (_editor->session() == 0) {
		return;
	}

	Gdk::Cursor* cursor = 0;

	if (!_editor->temp_location) {
		_editor->temp_location = new Location (*_editor->session());
	}

	switch (_operation) {
	case CreateRangeMarker:
	case CreateTransportMarker:
	case CreateCDMarker:

		if (Keyboard::modifier_state_equals (event->button.state, Keyboard::TertiaryModifier)) {
			_copy = true;
		} else {
			_copy = false;
		}
		cursor = _editor->cursors()->selector;
		break;
	}

	Drag::start_grab (event, cursor);

	show_verbose_cursor_time (adjusted_current_frame (event));
}

void
RangeMarkerBarDrag::motion (GdkEvent* event, bool first_move)
{
	framepos_t start = 0;
	framepos_t end = 0;
	ArdourCanvas::Rectangle *crect;

	switch (_operation) {
	case CreateRangeMarker:
		crect = _editor->range_bar_drag_rect;
		break;
	case CreateTransportMarker:
		crect = _editor->transport_bar_drag_rect;
		break;
	case CreateCDMarker:
		crect = _editor->cd_marker_bar_drag_rect;
		break;
	default:
		error << string_compose (_("programming_error: %1"), "Error: unknown range marker op passed to Editor::drag_range_markerbar_op ()") << endmsg;
		return;
		break;
	}

	framepos_t const pf = adjusted_current_frame (event);

	if (_operation == CreateRangeMarker || _operation == CreateTransportMarker || _operation == CreateCDMarker) {
		framepos_t grab = grab_frame ();
		_editor->snap_to (grab);

		if (pf < grab_frame()) {
			start = pf;
			end = grab;
		} else {
			end = pf;
			start = grab;
		}

		/* first drag: Either add to the selection
		   or create a new selection.
		*/

		if (first_move) {

			_editor->temp_location->set (start, end);

			crect->show ();

			update_item (_editor->temp_location);
			_drag_rect->show();
			//_drag_rect->raise_to_top();

		}
	}

	if (event->button.x >= _editor->horizontal_position() + _editor->_visible_canvas_width) {
		_editor->start_canvas_autoscroll (1, 0);
	}

	if (start != end) {
		_editor->temp_location->set (start, end);

		double x1 = _editor->sample_to_pixel (start);
		double x2 = _editor->sample_to_pixel (end);
		crect->set_x0 (x1);
		crect->set_x1 (x2);

		update_item (_editor->temp_location);
	}

	show_verbose_cursor_time (pf);

}

void
RangeMarkerBarDrag::finished (GdkEvent* event, bool movement_occurred)
{
	Location * newloc = 0;
	string rangename;
	int flags;

	if (movement_occurred) {
		motion (event, false);
		_drag_rect->hide();

		switch (_operation) {
		case CreateRangeMarker:
		case CreateCDMarker:
		    {
			_editor->begin_reversible_command (_("new range marker"));
			XMLNode &before = _editor->session()->locations()->get_state();
			_editor->session()->locations()->next_available_name(rangename,"unnamed");
			if (_operation == CreateCDMarker) {
				flags = Location::IsRangeMarker | Location::IsCDMarker;
				_editor->cd_marker_bar_drag_rect->hide();
			}
			else {
				flags = Location::IsRangeMarker;
				_editor->range_bar_drag_rect->hide();
			}
			newloc = new Location (
				*_editor->session(), _editor->temp_location->start(), _editor->temp_location->end(), rangename, (Location::Flags) flags
				);

			_editor->session()->locations()->add (newloc, true);
			XMLNode &after = _editor->session()->locations()->get_state();
			_editor->session()->add_command(new MementoCommand<Locations>(*(_editor->session()->locations()), &before, &after));
			_editor->commit_reversible_command ();
			break;
		    }

		case CreateTransportMarker:
			// popup menu to pick loop or punch
			_editor->new_transport_marker_context_menu (&event->button, _item);
			break;
		}
	} else {
		/* just a click, no pointer movement. remember that context menu stuff was handled elsewhere */

		if (Keyboard::no_modifier_keys_pressed (&event->button) && _operation != CreateCDMarker) {

			framepos_t start;
			framepos_t end;

			_editor->session()->locations()->marks_either_side (grab_frame(), start, end);

			if (end == max_framepos) {
				end = _editor->session()->current_end_frame ();
			}

			if (start == max_framepos) {
				start = _editor->session()->current_start_frame ();
			}

			switch (_editor->mouse_mode) {
			case MouseObject:
				/* find the two markers on either side and then make the selection from it */
				_editor->select_all_within (start, end, 0.0f, FLT_MAX, _editor->track_views, Selection::Set, false);
				break;

			case MouseRange:
				/* find the two markers on either side of the click and make the range out of it */
				_editor->selection->set (start, end);
				break;

			default:
				break;
			}
		}
	}

	_editor->stop_canvas_autoscroll ();
}

void
RangeMarkerBarDrag::aborted (bool)
{
	/* XXX: TODO */
}

void
RangeMarkerBarDrag::update_item (Location* location)
{
	double const x1 = _editor->sample_to_pixel (location->start());
	double const x2 = _editor->sample_to_pixel (location->end());

	_drag_rect->set_x0 (x1);
	_drag_rect->set_x1 (x2);
}

MouseZoomDrag::MouseZoomDrag (Editor* e, ArdourCanvas::Item* i)
	: Drag (e, i)
	, _zoom_out (false)
{
	DEBUG_TRACE (DEBUG::Drags, "New MouseZoomDrag\n");
}

void
MouseZoomDrag::start_grab (GdkEvent* event, Gdk::Cursor *)
{
	if (Keyboard::the_keyboard().key_is_down (GDK_Control_L)) {
		Drag::start_grab (event, _editor->cursors()->zoom_out);
		_zoom_out = true;
	} else {
		Drag::start_grab (event, _editor->cursors()->zoom_in);
		_zoom_out = false;
	}

	show_verbose_cursor_time (adjusted_current_frame (event));
}

void
MouseZoomDrag::motion (GdkEvent* event, bool first_move)
{
	framepos_t start;
	framepos_t end;

	framepos_t const pf = adjusted_current_frame (event);

	framepos_t grab = grab_frame ();
	_editor->snap_to_with_modifier (grab, event);

	/* base start and end on initial click position */
	if (pf < grab) {
		start = pf;
		end = grab;
	} else {
		end = pf;
		start = grab;
	}

	if (start != end) {

		if (first_move) {
			_editor->zoom_rect->show();
			_editor->zoom_rect->raise_to_top();
		}

		_editor->reposition_zoom_rect(start, end);

		show_verbose_cursor_time (pf);
	}
}

void
MouseZoomDrag::finished (GdkEvent* event, bool movement_occurred)
{
	if (movement_occurred) {
		motion (event, false);

		if (grab_frame() < last_pointer_frame()) {
			_editor->temporal_zoom_by_frame (grab_frame(), last_pointer_frame());
		} else {
			_editor->temporal_zoom_by_frame (last_pointer_frame(), grab_frame());
		}
	} else {
		if (Keyboard::the_keyboard().key_is_down (GDK_Shift_L)) {
			_editor->tav_zoom_step (_zoom_out);
		} else {
			_editor->temporal_zoom_to_frame (_zoom_out, grab_frame());
		}
	}

	_editor->zoom_rect->hide();
}

void
MouseZoomDrag::aborted (bool)
{
	_editor->zoom_rect->hide ();
}

NoteDrag::NoteDrag (Editor* e, ArdourCanvas::Item* i)
	: Drag (e, i)
	, _cumulative_dx (0)
	, _cumulative_dy (0)
{
	DEBUG_TRACE (DEBUG::Drags, "New NoteDrag\n");

	_primary = reinterpret_cast<NoteBase*> (_item->get_data ("notebase"));
	assert (_primary);
	_region = &_primary->region_view ();
	_note_height = _region->midi_stream_view()->note_height ();
}

void
NoteDrag::start_grab (GdkEvent* event, Gdk::Cursor *)
{
	Drag::start_grab (event);

	if (!(_was_selected = _primary->selected())) {

		/* tertiary-click means extend selection - we'll do that on button release,
		   so don't add it here, because otherwise we make it hard to figure
		   out the "extend-to" range.
		*/

		bool extend = Keyboard::modifier_state_equals (event->button.state, Keyboard::TertiaryModifier);

		if (!extend) {
			bool add = Keyboard::modifier_state_equals (event->button.state, Keyboard::PrimaryModifier);

			if (add) {
				_region->note_selected (_primary, true);
			} else {
				_region->unique_select (_primary);
			}
		}
	}
}

/** @return Current total drag x change in frames */
frameoffset_t
NoteDrag::total_dx () const
{
	/* dx in frames */
	frameoffset_t const dx = _editor->pixel_to_sample (_drags->current_pointer_x() - grab_x());

	/* primary note time */
	frameoffset_t const n = _region->source_beats_to_absolute_frames (_primary->note()->time ());

	/* new time of the primary note in session frames */
	frameoffset_t st = n + dx;

	framepos_t const rp = _region->region()->position ();

	/* prevent the note being dragged earlier than the region's position */
	st = max (st, rp);

	/* snap and return corresponding delta */
	return _region->snap_frame_to_frame (st - rp) + rp - n;
}

/** @return Current total drag y change in note number */
int8_t
NoteDrag::total_dy () const
{
	MidiStreamView* msv = _region->midi_stream_view ();
	double const y = _region->midi_view()->y_position ();
	/* new current note */
	uint8_t n = msv->y_to_note (_drags->current_pointer_y () - y);
	/* clamp */
	n = max (msv->lowest_note(), n);
	n = min (msv->highest_note(), n);
	/* and work out delta */
	return n - msv->y_to_note (grab_y() - y);
}

void
NoteDrag::motion (GdkEvent *, bool)
{
	/* Total change in x and y since the start of the drag */
	frameoffset_t const dx = total_dx ();
	int8_t const dy = total_dy ();

	/* Now work out what we have to do to the note canvas items to set this new drag delta */
	double const tdx = _editor->sample_to_pixel (dx) - _cumulative_dx;
	double const tdy = -dy * _note_height - _cumulative_dy;

	if (tdx || tdy) {
		_cumulative_dx += tdx;
		_cumulative_dy += tdy;

		int8_t note_delta = total_dy();

		_region->move_selection (tdx, tdy, note_delta);

		/* the new note value may be the same as the old one, but we
		 * don't know what that means because the selection may have
		 * involved more than one note and we might be doing something
		 * odd with them. so show the note value anyway, always.
		 */

		char buf[12];
		uint8_t new_note = min (max (_primary->note()->note() + note_delta, 0), 127);
		
		snprintf (buf, sizeof (buf), "%s (%d)", Evoral::midi_note_name (new_note).c_str(),
		          (int) floor (new_note));

		show_verbose_cursor_text (buf);
	}
}

void
NoteDrag::finished (GdkEvent* ev, bool moved)
{
	if (!moved) {
		/* no motion - select note */
		
		if (_editor->current_mouse_mode() == Editing::MouseObject ||
		    _editor->current_mouse_mode() == Editing::MouseDraw) {
			
			if (_was_selected) {
				bool add = Keyboard::modifier_state_equals (ev->button.state, Keyboard::PrimaryModifier);
				if (add) {
					_region->note_deselected (_primary);
				}
			} else {
				bool extend = Keyboard::modifier_state_equals (ev->button.state, Keyboard::TertiaryModifier);
				bool add = Keyboard::modifier_state_equals (ev->button.state, Keyboard::PrimaryModifier);

				if (!extend && !add && _region->selection_size() > 1) {
					_region->unique_select (_primary);
				} else if (extend) {
					_region->note_selected (_primary, true, true);
				} else {
					/* it was added during button press */
				}
			}
		}
	} else {
		_region->note_dropped (_primary, total_dx(), total_dy());
	}
}

void
NoteDrag::aborted (bool)
{
	/* XXX: TODO */
}

/** Make an AutomationRangeDrag for lines in an AutomationTimeAxisView */
AutomationRangeDrag::AutomationRangeDrag (Editor* editor, AutomationTimeAxisView* atv, list<AudioRange> const & r)
	: Drag (editor, atv->base_item ())
	, _ranges (r)
	, _nothing_to_drag (false)
{
	DEBUG_TRACE (DEBUG::Drags, "New AutomationRangeDrag\n");
	y_origin = atv->y_position();
	setup (atv->lines ());
}

/** Make an AutomationRangeDrag for region gain lines */
AutomationRangeDrag::AutomationRangeDrag (Editor* editor, AudioRegionView* rv, list<AudioRange> const & r)
	: Drag (editor, rv->get_canvas_group ())
	, _ranges (r)
	, _nothing_to_drag (false)
{
	DEBUG_TRACE (DEBUG::Drags, "New AutomationRangeDrag\n");

	list<boost::shared_ptr<AutomationLine> > lines;
	lines.push_back (rv->get_gain_line ());
	y_origin = rv->get_time_axis_view().y_position();
	setup (lines);
}

/** @param lines AutomationLines to drag.
 *  @param offset Offset from the session start to the points in the AutomationLines.
 */
void
AutomationRangeDrag::setup (list<boost::shared_ptr<AutomationLine> > const & lines)
{
	/* find the lines that overlap the ranges being dragged */
	list<boost::shared_ptr<AutomationLine> >::const_iterator i = lines.begin ();
	while (i != lines.end ()) {
		list<boost::shared_ptr<AutomationLine> >::const_iterator j = i;
		++j;

		pair<framepos_t, framepos_t> r = (*i)->get_point_x_range ();

		/* check this range against all the AudioRanges that we are using */
		list<AudioRange>::const_iterator k = _ranges.begin ();
		while (k != _ranges.end()) {
			if (k->coverage (r.first, r.second) != Evoral::OverlapNone) {
				break;
			}
			++k;
		}

		/* add it to our list if it overlaps at all */
		if (k != _ranges.end()) {
			Line n;
			n.line = *i;
			n.state = 0;
			n.range = r;
			_lines.push_back (n);
		}

		i = j;
	}

	/* Now ::lines contains the AutomationLines that somehow overlap our drag */
}

double
AutomationRangeDrag::y_fraction (boost::shared_ptr<AutomationLine> line, double global_y) const
{
	return 1.0 - ((global_y - y_origin) / line->height());
}

void
AutomationRangeDrag::start_grab (GdkEvent* event, Gdk::Cursor* cursor)
{
	Drag::start_grab (event, cursor);

	/* Get line states before we start changing things */
	for (list<Line>::iterator i = _lines.begin(); i != _lines.end(); ++i) {
		i->state = &i->line->get_state ();
		i->original_fraction = y_fraction (i->line, _drags->current_pointer_y());
	}

	if (_ranges.empty()) {

		/* No selected time ranges: drag all points */
		for (list<Line>::iterator i = _lines.begin(); i != _lines.end(); ++i) {
			uint32_t const N = i->line->npoints ();
			for (uint32_t j = 0; j < N; ++j) {
				i->points.push_back (i->line->nth (j));
			}
		}

	} else {

		for (list<AudioRange>::const_iterator i = _ranges.begin(); i != _ranges.end(); ++i) {

			framecnt_t const half = (i->start + i->end) / 2;

			/* find the line that this audio range starts in */
			list<Line>::iterator j = _lines.begin();
			while (j != _lines.end() && (j->range.first > i->start || j->range.second < i->start)) {
				++j;
			}

			if (j != _lines.end()) {
				boost::shared_ptr<AutomationList> the_list = j->line->the_list ();

				/* j is the line that this audio range starts in; fade into it;
				   64 samples length plucked out of thin air.
				*/

				framepos_t a = i->start + 64;
				if (a > half) {
					a = half;
				}

				double const p = j->line->time_converter().from (i->start - j->line->time_converter().origin_b ());
				double const q = j->line->time_converter().from (a - j->line->time_converter().origin_b ());

				the_list->add (p, the_list->eval (p));
				the_list->add (q, the_list->eval (q));
			}

			/* same thing for the end */

			j = _lines.begin();
			while (j != _lines.end() && (j->range.first > i->end || j->range.second < i->end)) {
				++j;
			}

			if (j != _lines.end()) {
				boost::shared_ptr<AutomationList> the_list = j->line->the_list ();

				/* j is the line that this audio range starts in; fade out of it;
				   64 samples length plucked out of thin air.
				*/

				framepos_t b = i->end - 64;
				if (b < half) {
					b = half;
				}

				double const p = j->line->time_converter().from (b - j->line->time_converter().origin_b ());
				double const q = j->line->time_converter().from (i->end - j->line->time_converter().origin_b ());

				the_list->add (p, the_list->eval (p));
				the_list->add (q, the_list->eval (q));
			}
		}

		_nothing_to_drag = true;

		/* Find all the points that should be dragged and put them in the relevant
		   points lists in the Line structs.
		*/

		for (list<Line>::iterator i = _lines.begin(); i != _lines.end(); ++i) {

			uint32_t const N = i->line->npoints ();
			for (uint32_t j = 0; j < N; ++j) {

				/* here's a control point on this line */
				ControlPoint* p = i->line->nth (j);
				double const w = i->line->time_converter().to ((*p->model())->when) + i->line->time_converter().origin_b ();

				/* see if it's inside a range */
				list<AudioRange>::const_iterator k = _ranges.begin ();
				while (k != _ranges.end() && (k->start >= w || k->end <= w)) {
					++k;
				}

				if (k != _ranges.end()) {
					/* dragging this point */
					_nothing_to_drag = false;
					i->points.push_back (p);
				}
			}
		}
	}

	if (_nothing_to_drag) {
		return;
	}

	for (list<Line>::iterator i = _lines.begin(); i != _lines.end(); ++i) {
		i->line->start_drag_multiple (i->points, y_fraction (i->line, _drags->current_pointer_y()), i->state);
	}
}

void
AutomationRangeDrag::motion (GdkEvent*, bool /*first_move*/)
{
	if (_nothing_to_drag) {
		return;
	}

	for (list<Line>::iterator l = _lines.begin(); l != _lines.end(); ++l) {
		float const f = y_fraction (l->line, _drags->current_pointer_y());
		/* we are ignoring x position for this drag, so we can just pass in anything */
		uint32_t ignored;
		l->line->drag_motion (0, f, true, false, ignored);
		show_verbose_cursor_text (l->line->get_verbose_cursor_relative_string (l->original_fraction, f));
	}
}

void
AutomationRangeDrag::finished (GdkEvent* event, bool)
{
	if (_nothing_to_drag) {
		return;
	}

	motion (event, false);
	for (list<Line>::iterator i = _lines.begin(); i != _lines.end(); ++i) {
		i->line->end_drag (false, 0);
	}

	_editor->session()->commit_reversible_command ();
}

void
AutomationRangeDrag::aborted (bool)
{
	for (list<Line>::iterator i = _lines.begin(); i != _lines.end(); ++i) {
		i->line->reset ();
	}
}

DraggingView::DraggingView (RegionView* v, RegionDrag* parent)
	: view (v)
{
	time_axis_view = parent->find_time_axis_view (&v->get_time_axis_view ());
	layer = v->region()->layer ();
	initial_y = v->get_canvas_group()->position().y;
	initial_playlist = v->region()->playlist ();
	initial_position = v->region()->position ();
	initial_end = v->region()->position () + v->region()->length ();
}

PatchChangeDrag::PatchChangeDrag (Editor* e, PatchChange* i, MidiRegionView* r)
	: Drag (e, i->canvas_item ())
	, _region_view (r)
	, _patch_change (i)
	, _cumulative_dx (0)
{
	DEBUG_TRACE (DEBUG::Drags, string_compose ("New PatchChangeDrag, patch @ %1, grab @ %2\n",
						   _region_view->source_beats_to_absolute_frames (_patch_change->patch()->time()),
						   grab_frame()));
}

void
PatchChangeDrag::motion (GdkEvent* ev, bool)
{
	framepos_t f = adjusted_current_frame (ev);
	boost::shared_ptr<Region> r = _region_view->region ();
	f = max (f, r->position ());
	f = min (f, r->last_frame ());

	framecnt_t const dxf = f - grab_frame(); // permitted dx in frames
	double const dxu = _editor->sample_to_pixel (dxf); // permitted fx in units
	_patch_change->move (ArdourCanvas::Duple (dxu - _cumulative_dx, 0));
	_cumulative_dx = dxu;
}

void
PatchChangeDrag::finished (GdkEvent* ev, bool movement_occurred)
{
	if (!movement_occurred) {
		return;
	}

	boost::shared_ptr<Region> r (_region_view->region ());
	framepos_t f = adjusted_current_frame (ev);
	f = max (f, r->position ());
	f = min (f, r->last_frame ());

	_region_view->move_patch_change (
		*_patch_change,
		_region_view->region_frames_to_region_beats (f - (r->position() - r->start()))
		);
}

void
PatchChangeDrag::aborted (bool)
{
	_patch_change->move (ArdourCanvas::Duple (-_cumulative_dx, 0));
}

void
PatchChangeDrag::setup_pointer_frame_offset ()
{
	boost::shared_ptr<Region> region = _region_view->region ();
	_pointer_frame_offset = raw_grab_frame() - _region_view->source_beats_to_absolute_frames (_patch_change->patch()->time());
}

MidiRubberbandSelectDrag::MidiRubberbandSelectDrag (Editor* e, MidiRegionView* rv)
	: RubberbandSelectDrag (e, rv->get_canvas_group ())
	, _region_view (rv)
{

}

void
MidiRubberbandSelectDrag::select_things (int button_state, framepos_t x1, framepos_t x2, double y1, double y2, bool /*drag_in_progress*/)
{
	framepos_t const p = _region_view->region()->position ();
	double const y = _region_view->midi_view()->y_position ();

	x1 = max ((framepos_t) 0, x1 - p);
	x2 = max ((framepos_t) 0, x2 - p);
	y1 = max (0.0, y1 - y);
	y2 = max (0.0, y2 - y);
	
	_region_view->update_drag_selection (
		_editor->sample_to_pixel (x1),
		_editor->sample_to_pixel (x2),
		y1,
		y2,
		Keyboard::modifier_state_contains (button_state, Keyboard::TertiaryModifier)
		);
}

void
MidiRubberbandSelectDrag::deselect_things ()
{
	/* XXX */
}

MidiVerticalSelectDrag::MidiVerticalSelectDrag (Editor* e, MidiRegionView* rv)
	: RubberbandSelectDrag (e, rv->get_canvas_group ())
	, _region_view (rv)
{
	_vertical_only = true;
}

void
MidiVerticalSelectDrag::select_things (int button_state, framepos_t /*x1*/, framepos_t /*x2*/, double y1, double y2, bool /*drag_in_progress*/)
{
	double const y = _region_view->midi_view()->y_position ();

	y1 = max (0.0, y1 - y);
	y2 = max (0.0, y2 - y);
	
	_region_view->update_vertical_drag_selection (
		y1,
		y2,
		Keyboard::modifier_state_contains (button_state, Keyboard::TertiaryModifier)
		);
}

void
MidiVerticalSelectDrag::deselect_things ()
{
	/* XXX */
}

EditorRubberbandSelectDrag::EditorRubberbandSelectDrag (Editor* e, ArdourCanvas::Item* i)
	: RubberbandSelectDrag (e, i)
{

}

void
EditorRubberbandSelectDrag::select_things (int button_state, framepos_t x1, framepos_t x2, double y1, double y2, bool drag_in_progress)
{
	if (drag_in_progress) {
		/* We just want to select things at the end of the drag, not during it */
		return;
	}
	
	Selection::Operation op = ArdourKeyboard::selection_type (button_state);
	
	_editor->begin_reversible_command (_("rubberband selection"));
	_editor->select_all_within (x1, x2 - 1, y1, y2, _editor->track_views, op, false);
	_editor->commit_reversible_command ();
}

void
EditorRubberbandSelectDrag::deselect_things ()
{
	if (!getenv("ARDOUR_SAE")) {
		_editor->selection->clear_tracks();
	}
	_editor->selection->clear_regions();
	_editor->selection->clear_points ();
	_editor->selection->clear_lines ();
}

NoteCreateDrag::NoteCreateDrag (Editor* e, ArdourCanvas::Item* i, MidiRegionView* rv)
	: Drag (e, i)
	, _region_view (rv)
	, _drag_rect (0)
{
	
}

NoteCreateDrag::~NoteCreateDrag ()
{
	delete _drag_rect;
}

framecnt_t
NoteCreateDrag::grid_frames (framepos_t t) const
{
	bool success;
	Evoral::MusicalTime grid_beats = _editor->get_grid_type_as_beats (success, t);
	if (!success) {
		grid_beats = 1;
	}

	return _region_view->region_beats_to_region_frames (grid_beats);
}

void
NoteCreateDrag::start_grab (GdkEvent* event, Gdk::Cursor* cursor)
{
	Drag::start_grab (event, cursor);
						 
	_drag_rect = new ArdourCanvas::Rectangle (_region_view->get_canvas_group ());

	framepos_t pf = _drags->current_pointer_frame ();
	framecnt_t const g = grid_frames (pf);

	/* Hack so that we always snap to the note that we are over, instead of snapping
	   to the next one if we're more than halfway through the one we're over.
	*/
	if (_editor->snap_mode() == SnapNormal && pf > g / 2) {
		pf -= g / 2;
	}

	_note[0] = adjusted_frame (pf, event) - _region_view->region()->position ();

	MidiStreamView* sv = _region_view->midi_stream_view ();
	double const x = _editor->sample_to_pixel (_note[0]);
	double const y = sv->note_to_y (sv->y_to_note (y_to_region (event->button.y)));

	_drag_rect->set (ArdourCanvas::Rect (x, y, x, y + floor (_region_view->midi_stream_view()->note_height ())));
	_drag_rect->set_outline_what (0xff);
	_drag_rect->set_outline_color (0xffffff99);
	_drag_rect->set_fill_color (0xffffff66);
}

void
NoteCreateDrag::motion (GdkEvent* event, bool)
{
	_note[1] = max ((framepos_t)0, adjusted_current_frame (event) - _region_view->region()->position ());
	double const x = _editor->sample_to_pixel (_note[1]);
	if (_note[1] > _note[0]) {
		_drag_rect->set_x1 (x);
	} else {
		_drag_rect->set_x0 (x);
	}
}

void
NoteCreateDrag::finished (GdkEvent*, bool had_movement)
{
	if (!had_movement) {
		return;
	}
	
	framepos_t const start = min (_note[0], _note[1]);
	framecnt_t length = (framecnt_t) fabs (_note[0] - _note[1]);

	framecnt_t const g = grid_frames (start);
	double const one_tick = 1 / Timecode::BBT_Time::ticks_per_beat;
	
	if (_editor->snap_mode() == SnapNormal && length < g) {
		length = g - one_tick;
	}

	double const length_beats = max (one_tick, _region_view->region_frames_to_region_beats (length));

	_region_view->create_note_at (start, _drag_rect->y0(), length_beats, false);
}

double
NoteCreateDrag::y_to_region (double y) const
{
	double x = 0;
	_region_view->get_canvas_group()->canvas_to_item (x, y);
	return y;
}

void
NoteCreateDrag::aborted (bool)
{
	
}

CrossfadeEdgeDrag::CrossfadeEdgeDrag (Editor* e, AudioRegionView* rv, ArdourCanvas::Item* i, bool start_yn)
	: Drag (e, i)
	, arv (rv)
	, start (start_yn)
{
	std::cout << ("CrossfadeEdgeDrag is DEPRECATED.  See TrimDrag::preserve_fade_anchor") << endl;
}

void
CrossfadeEdgeDrag::start_grab (GdkEvent* event, Gdk::Cursor *cursor)
{
	Drag::start_grab (event, cursor);
}

void
CrossfadeEdgeDrag::motion (GdkEvent*, bool)
{
	double distance;
	double new_length;
	framecnt_t len;

	boost::shared_ptr<AudioRegion> ar (arv->audio_region());

	if (start) {
		distance = _drags->current_pointer_x() - grab_x();
		len = ar->fade_in()->back()->when;
	} else {
		distance = grab_x() - _drags->current_pointer_x();
		len = ar->fade_out()->back()->when;
	}

	/* how long should it be ? */

	new_length = len + _editor->pixel_to_sample (distance);

	/* now check with the region that this is legal */

	new_length = ar->verify_xfade_bounds (new_length, start);

	if (start) {
		arv->reset_fade_in_shape_width (ar, new_length);
	} else {
		arv->reset_fade_out_shape_width (ar, new_length);
	}
}

void
CrossfadeEdgeDrag::finished (GdkEvent*, bool)
{
	double distance;
	double new_length;
	framecnt_t len;

	boost::shared_ptr<AudioRegion> ar (arv->audio_region());

	if (start) {
		distance = _drags->current_pointer_x() - grab_x();
		len = ar->fade_in()->back()->when;
	} else {
		distance = grab_x() - _drags->current_pointer_x();
		len = ar->fade_out()->back()->when;
	}

	new_length = ar->verify_xfade_bounds (len + _editor->pixel_to_sample (distance), start);
	
	_editor->begin_reversible_command ("xfade trim");
	ar->playlist()->clear_owned_changes ();	

	if (start) {
		ar->set_fade_in_length (new_length);
	} else {
		ar->set_fade_out_length (new_length);
	}

	/* Adjusting the xfade may affect other regions in the playlist, so we need
	   to get undo Commands from the whole playlist rather than just the
	   region.
	*/

	vector<Command*> cmds;
	ar->playlist()->rdiff (cmds);
	_editor->session()->add_commands (cmds);
	_editor->commit_reversible_command ();

}

void
CrossfadeEdgeDrag::aborted (bool)
{
	if (start) {
		arv->redraw_start_xfade ();
	} else {
		arv->redraw_end_xfade ();
	}
}
<|MERGE_RESOLUTION|>--- conflicted
+++ resolved
@@ -2376,13 +2376,9 @@
 
 	Session* s = _editor->session ();
 	if (s->timecode_transmission_suspended ()) {
-<<<<<<< HEAD
 		framepos_t const f = _editor->playhead_cursor->current_frame ();
-=======
-		framepos_t const f = _editor->playhead_cursor->current_frame;
 		/* This is asynchronous so it will be sent "now"
 		 */
->>>>>>> f5191e62
 		s->send_mmc_locate (f);
 		/* These are synchronous and will be sent during the next
 		   process cycle

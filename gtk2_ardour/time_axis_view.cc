--- conflicted
+++ resolved
@@ -978,12 +978,7 @@
 	one_row_table.attach (*buttons[0], 6, 7, 0, 1, Gtk::FILL|Gtk::EXPAND, Gtk::FILL|Gtk::EXPAND, 0, 0);
 	
 	one_row_table.show_all ();
-<<<<<<< HEAD
-	Gtk::Requisition req(one_row_table.size_request ());
-
-=======
 	Gtk::Requisition req (one_row_table.size_request ());
->>>>>>> a22f2555
 
 	// height required to show 1 row of buttons
 
